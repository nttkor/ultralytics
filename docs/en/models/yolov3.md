--- conflicted
+++ resolved
@@ -178,8 +178,4 @@
         }
         ```
 
-<<<<<<< HEAD
-For more citation details, refer to the [Citations and Acknowledgments](#citations-and-acknowledgements) section.
-=======
-For more citation details, refer to the [Citations and Acknowledgments](#citations-and-acknowledgments) section.
->>>>>>> c0d1d27a
+For more citation details, refer to the [Citations and Acknowledgments](#citations-and-acknowledgments) section.