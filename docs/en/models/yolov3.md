---
comments: true
description: Discover YOLOv3 and its variants YOLOv3-Ultralytics and YOLOv3u. Learn about their features, implementations, and support for object detection tasks.
keywords: YOLOv3, YOLOv3-Ultralytics, YOLOv3u, object detection, Ultralytics, computer vision, AI models, deep learning
---

# YOLOv3, and YOLOv3u

## Overview

This document presents an overview of three closely related object detection models, namely [YOLOv3](https://pjreddie.com/darknet/yolo/), [YOLOv3-Ultralytics](https://github.com/ultralytics/yolov3), and [YOLOv3u](https://github.com/ultralytics/ultralytics).

1. **YOLOv3:** This is the third version of the You Only Look Once (YOLO) object detection algorithm. Originally developed by Joseph Redmon, YOLOv3 improved on its predecessors by introducing features such as multiscale predictions and three different sizes of detection kernels.

2. **YOLOv3u:** This is an updated version of YOLOv3-Ultralytics that incorporates the anchor-free, objectness-free split head used in YOLOv8 models. YOLOv3u maintains the same [backbone](https://www.ultralytics.com/glossary/backbone) and neck architecture as YOLOv3 but with the updated [detection head](https://www.ultralytics.com/glossary/detection-head) from YOLOv8.

![Ultralytics YOLOv3](https://github.com/ultralytics/docs/releases/download/0/ultralytics-yolov3-banner.avif)

## Key Features

- **YOLOv3:** Introduced the use of three different scales for detection, leveraging three different sizes of detection kernels: 13x13, 26x26, and 52x52. This significantly improved detection accuracy for objects of different sizes. Additionally, YOLOv3 added features such as multi-label predictions for each [bounding box](https://www.ultralytics.com/glossary/bounding-box) and a better feature extractor network.

- **YOLOv3u:** This updated model incorporates the anchor-free, objectness-free split head from YOLOv8. By eliminating the need for pre-defined anchor boxes and objectness scores, this detection head design can improve the model's ability to detect objects of varying sizes and shapes. This makes YOLOv3u more robust and accurate for object detection tasks.

## Supported Tasks and Modes

YOLOv3 is designed specifically for [object detection](https://www.ultralytics.com/glossary/object-detection) tasks. Ultralytics supports three variants of YOLOv3: `yolov3u`, `yolov3-tinyu` and `yolov3-sppu`. The `u` in the name signifies that these utilize the anchor-free head of YOLOv8, unlike their original architecture which is anchor-based. These models are renowned for their effectiveness in various real-world scenarios, balancing accuracy and speed. Each variant offers unique features and optimizations, making them suitable for a range of applications.

All three models support a comprehensive set of modes, ensuring versatility in various stages of [model deployment](https://www.ultralytics.com/glossary/model-deployment) and development. These modes include [Inference](../modes/predict.md), [Validation](../modes/val.md), [Training](../modes/train.md), and [Export](../modes/export.md), providing users with a complete toolkit for effective object detection.

| Model Type     | Pre-Trained Weights | Tasks Supported                        | Inference | Validation | Training | Export |
| -------------- | ------------------- | -------------------------------------- | --------- | ---------- | -------- | ------ |
| YOLOv3(u)      | `yolov3u.pt`        | [Object Detection](../tasks/detect.md) | ✅        | ✅         | ✅       | ✅     |
| YOLOv3-Tiny(u) | `yolov3-tinyu.pt`   | [Object Detection](../tasks/detect.md) | ✅        | ✅         | ✅       | ✅     |
| YOLOv3u-SPP(u) | `yolov3-sppu.pt`    | [Object Detection](../tasks/detect.md) | ✅        | ✅         | ✅       | ✅     |

This table provides an at-a-glance view of the capabilities of each YOLOv3 variant, highlighting their versatility and suitability for various tasks and operational modes in object detection workflows.

## Usage Examples

This example provides simple YOLOv3 training and inference examples. For full documentation on these and other [modes](../modes/index.md) see the [Predict](../modes/predict.md), [Train](../modes/train.md), [Val](../modes/val.md) and [Export](../modes/export.md) docs pages.

!!! example

    === "Python"

        [PyTorch](https://www.ultralytics.com/glossary/pytorch) pretrained `*.pt` models as well as configuration `*.yaml` files can be passed to the `YOLO()` class to create a model instance in python:

        ```python
        from ultralytics import YOLO

        # Load a COCO-pretrained YOLOv3u model
        model = YOLO("yolov3u.pt")

        # Display model information (optional)
        model.info()

        # Train the model on the COCO8 example dataset for 100 epochs
        results = model.train(data="coco8.yaml", epochs=100, imgsz=640)

        # Run inference with the YOLOv3u model on the 'bus.jpg' image
        results = model("path/to/bus.jpg")
        ```

    === "CLI"

        CLI commands are available to directly run the models:

        ```bash
        # Load a COCO-pretrained YOLOv3u model and train it on the COCO8 example dataset for 100 epochs
        yolo train model=yolov3u.pt data=coco8.yaml epochs=100 imgsz=640

        # Load a COCO-pretrained YOLOv3u model and run inference on the 'bus.jpg' image
        yolo predict model=yolov3u.pt source=path/to/bus.jpg
        ```

## Citations and Acknowledgments

If you use YOLOv3 in your research, please cite the original YOLO papers and the Ultralytics YOLOv3 repository:

!!! quote ""

    === "BibTeX"

        ```bibtex
        @article{redmon2018yolov3,
          title={YOLOv3: An Incremental Improvement},
          author={Redmon, Joseph and Farhadi, Ali},
          journal={arXiv preprint arXiv:1804.02767},
          year={2018}
        }
        ```

Thank you to Joseph Redmon and Ali Farhadi for developing the original YOLOv3.

## FAQ

### What are the differences between YOLOv3, YOLOv3-Ultralytics, and YOLOv3u?

YOLOv3 is the third iteration of the YOLO (You Only Look Once) [object detection](https://www.ultralytics.com/glossary/object-detection) algorithm developed by Joseph Redmon, known for its balance of [accuracy](https://www.ultralytics.com/glossary/accuracy) and speed, utilizing three different scales (13x13, 26x26, and 52x52) for detections. YOLOv3-Ultralytics is Ultralytics' adaptation of YOLOv3 that adds support for more pre-trained models and facilitates easier model customization. YOLOv3u is an upgraded variant of YOLOv3-Ultralytics, integrating the anchor-free, objectness-free split head from YOLOv8, improving detection robustness and accuracy for various object sizes. For more details on the variants, refer to the [YOLOv3 series](https://github.com/ultralytics/yolov3).

### How can I train a YOLOv3 model using Ultralytics?

Training a YOLOv3 model with Ultralytics is straightforward. You can train the model using either Python or CLI:

!!! example

    === "Python"

        ```python
        from ultralytics import YOLO

        # Load a COCO-pretrained YOLOv3u model
        model = YOLO("yolov3u.pt")

        # Train the model on the COCO8 example dataset for 100 epochs
        results = model.train(data="coco8.yaml", epochs=100, imgsz=640)
        ```

    === "CLI"

        ```bash
        # Load a COCO-pretrained YOLOv3u model and train it on the COCO8 example dataset for 100 epochs
        yolo train model=yolov3u.pt data=coco8.yaml epochs=100 imgsz=640
        ```

For more comprehensive training options and guidelines, visit our [Train mode documentation](../modes/train.md).

### What makes YOLOv3u more accurate for object detection tasks?

YOLOv3u improves upon YOLOv3 and YOLOv3-Ultralytics by incorporating the anchor-free, objectness-free split head used in YOLOv8 models. This upgrade eliminates the need for pre-defined anchor boxes and objectness scores, enhancing its capability to detect objects of varying sizes and shapes more precisely. This makes YOLOv3u a better choice for complex and diverse object detection tasks. For more information, refer to the [Key Features](#key-features) section.

### How can I use YOLOv3 models for inference?

You can perform inference using YOLOv3 models by either Python scripts or CLI commands:

!!! example

    === "Python"

        ```python
        from ultralytics import YOLO

        # Load a COCO-pretrained YOLOv3u model
        model = YOLO("yolov3u.pt")

        # Run inference with the YOLOv3u model on the 'bus.jpg' image
        results = model("path/to/bus.jpg")
        ```

    === "CLI"

        ```bash
        # Load a COCO-pretrained YOLOv3u model and run inference on the 'bus.jpg' image
        yolo predict model=yolov3u.pt source=path/to/bus.jpg
        ```

Refer to the [Inference mode documentation](../modes/predict.md) for more details on running YOLO models.

### What tasks are supported by YOLOv3 and its variants?

YOLOv3, YOLOv3-Tiny and YOLOv3-SPP primarily support object detection tasks. These models can be used for various stages of model deployment and development, such as Inference, Validation, Training, and Export. For a comprehensive set of tasks supported and more in-depth details, visit our [Object Detection tasks documentation](../tasks/detect.md).

### Where can I find resources to cite YOLOv3 in my research?

If you use YOLOv3 in your research, please cite the original YOLO papers and the Ultralytics YOLOv3 repository. Example BibTeX citation:

!!! quote ""

    === "BibTeX"

        ```bibtex
        @article{redmon2018yolov3,
          title={YOLOv3: An Incremental Improvement},
          author={Redmon, Joseph and Farhadi, Ali},
          journal={arXiv preprint arXiv:1804.02767},
          year={2018}
        }
        ```

<<<<<<< HEAD
For more citation details, refer to the [Citations and Acknowledgments](#citations-and-acknowledgements) section.
=======
For more citation details, refer to the [Citations and Acknowledgments](#citations-and-acknowledgments) section.
>>>>>>> 875d89dc
<|MERGE_RESOLUTION|>--- conflicted
+++ resolved
@@ -178,8 +178,4 @@
         }
         ```
 
-<<<<<<< HEAD
-For more citation details, refer to the [Citations and Acknowledgments](#citations-and-acknowledgements) section.
-=======
-For more citation details, refer to the [Citations and Acknowledgments](#citations-and-acknowledgments) section.
->>>>>>> 875d89dc
+For more citation details, refer to the [Citations and Acknowledgments](#citations-and-acknowledgments) section.