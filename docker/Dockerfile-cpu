# Ultralytics 🚀 AGPL-3.0 License - https://ultralytics.com/license

# Builds ultralytics/ultralytics:latest-cpu image on DockerHub https://hub.docker.com/r/ultralytics/ultralytics
# Image is CPU-optimized for ONNX, OpenVINO and PyTorch YOLO11 deployments

# Use official Python base image for reproducibility (3.11.10 for export and 3.12.6 for inference)
FROM python:3.11.10-slim-bookworm

# Set environment variables
ENV PYTHONUNBUFFERED=1 \
    PYTHONDONTWRITEBYTECODE=1 \
    PIP_NO_CACHE_DIR=1 \
    PIP_BREAK_SYSTEM_PACKAGES=1

# Downloads to user config dir
ADD https://github.com/ultralytics/assets/releases/download/v0.0.0/Arial.ttf \
    https://github.com/ultralytics/assets/releases/download/v0.0.0/Arial.Unicode.ttf \
    /root/.config/Ultralytics/

# Install linux packages
# g++ required to build 'tflite_support' and 'lap' packages, libusb-1.0-0 required for 'tflite_support' package
# Java is needed for Sony IMX export
RUN apt-get update && \
    apt-get install -y --no-install-recommends \
    python3-pip git zip unzip wget curl htop libgl1 libglib2.0-0 libpython3-dev gnupg g++ libusb-1.0-0 \
    openjdk-17-jdk openjdk-17-jre \
    && rm -rf /var/lib/apt/lists/*

# Verify Java installation
RUN java --version

# Create working directory
WORKDIR /ultralytics

# Copy contents and configure git
COPY . .
RUN sed -i '/^\[http "https:\/\/github\.com\/"\]/,+1d' .git/config
ADD https://github.com/ultralytics/assets/releases/download/v8.3.0/yolo11n.pt .

# Install pip packages
RUN pip install uv
RUN uv pip install --system -e ".[export]" --extra-index-url https://download.pytorch.org/whl/cpu --index-strategy unsafe-best-match
# Need lower version of 'numpy' for Sony IMX export
RUN uv pip install --system numpy==1.26.4

# Run exports to AutoInstall packages
RUN yolo export model=tmp/yolo11n.pt format=edgetpu imgsz=32
RUN yolo export model=tmp/yolo11n.pt format=ncnn imgsz=32
<<<<<<< HEAD
RUN yolo export model=tmp/yolov8n.pt format=imx imgsz=32
RUN uv pip install --system paddlepaddle x2paddle
=======
RUN uv pip install --system "paddlepaddle<3.0.0" x2paddle
>>>>>>> f4975073

# Remove extra build files
RUN rm -rf tmp /root/.config/Ultralytics/persistent_cache.json

# Set default command to bash
CMD ["/bin/bash"]

# Usage Examples -------------------------------------------------------------------------------------------------------

# Build and Push
# t=ultralytics/ultralytics:latest-cpu && sudo docker build -f docker/Dockerfile-cpu -t $t . && sudo docker push $t

# Run
# t=ultralytics/ultralytics:latest-cpu && sudo docker run -it --ipc=host --name NAME $t

# Pull and Run
# t=ultralytics/ultralytics:latest-cpu && sudo docker pull $t && sudo docker run -it --ipc=host --name NAME $t

# Pull and Run with local volume mounted
# t=ultralytics/ultralytics:latest-cpu && sudo docker pull $t && sudo docker run -it --ipc=host -v "$(pwd)"/shared/datasets:/datasets $t<|MERGE_RESOLUTION|>--- conflicted
+++ resolved
@@ -46,12 +46,8 @@
 # Run exports to AutoInstall packages
 RUN yolo export model=tmp/yolo11n.pt format=edgetpu imgsz=32
 RUN yolo export model=tmp/yolo11n.pt format=ncnn imgsz=32
-<<<<<<< HEAD
 RUN yolo export model=tmp/yolov8n.pt format=imx imgsz=32
-RUN uv pip install --system paddlepaddle x2paddle
-=======
 RUN uv pip install --system "paddlepaddle<3.0.0" x2paddle
->>>>>>> f4975073
 
 # Remove extra build files
 RUN rm -rf tmp /root/.config/Ultralytics/persistent_cache.json
