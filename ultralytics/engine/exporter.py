# Ultralytics 🚀 AGPL-3.0 License - https://ultralytics.com/license
"""
Export a YOLO PyTorch model to other formats. TensorFlow exports authored by https://github.com/zldrobit.

Format                  | `format=argument`         | Model
---                     | ---                       | ---
PyTorch                 | -                         | yolo11n.pt
TorchScript             | `torchscript`             | yolo11n.torchscript
ONNX                    | `onnx`                    | yolo11n.onnx
OpenVINO                | `openvino`                | yolo11n_openvino_model/
TensorRT                | `engine`                  | yolo11n.engine
CoreML                  | `coreml`                  | yolo11n.mlpackage
TensorFlow SavedModel   | `saved_model`             | yolo11n_saved_model/
TensorFlow GraphDef     | `pb`                      | yolo11n.pb
TensorFlow Lite         | `tflite`                  | yolo11n.tflite
TensorFlow Edge TPU     | `edgetpu`                 | yolo11n_edgetpu.tflite
TensorFlow.js           | `tfjs`                    | yolo11n_web_model/
PaddlePaddle            | `paddle`                  | yolo11n_paddle_model/
MNN                     | `mnn`                     | yolo11n.mnn
NCNN                    | `ncnn`                    | yolo11n_ncnn_model/
IMX                     | `imx`                     | yolo11n_imx_model/
RKNN                    | `rknn`                    | yolo11n_rknn_model/
ExecuTorch              | `executorch`              | yolo11n_executorch_model/

Requirements:
    $ pip install "ultralytics[export]"

Python:
    from ultralytics import YOLO
    model = YOLO('yolo11n.pt')
    results = model.export(format='onnx')

CLI:
    $ yolo mode=export model=yolo11n.pt format=onnx

Inference:
    $ yolo predict model=yolo11n.pt                 # PyTorch
                         yolo11n.torchscript        # TorchScript
                         yolo11n.onnx               # ONNX Runtime or OpenCV DNN with dnn=True
                         yolo11n_openvino_model     # OpenVINO
                         yolo11n.engine             # TensorRT
                         yolo11n.mlpackage          # CoreML (macOS-only)
                         yolo11n_saved_model        # TensorFlow SavedModel
                         yolo11n.pb                 # TensorFlow GraphDef
                         yolo11n.tflite             # TensorFlow Lite
                         yolo11n_edgetpu.tflite     # TensorFlow Edge TPU
                         yolo11n_paddle_model       # PaddlePaddle
                         yolo11n.mnn                # MNN
                         yolo11n_ncnn_model         # NCNN
                         yolo11n_imx_model          # IMX
                         yolo11n_rknn_model         # RKNN
                         yolo11n_executorch_model   # ExecuTorch

TensorFlow.js:
    $ cd .. && git clone https://github.com/zldrobit/tfjs-yolov5-example.git && cd tfjs-yolov5-example
    $ npm install
    $ ln -s ../../yolo11n_web_model public/yolo11n_web_model
    $ npm start
"""

import json
import os
import re
import shutil
import subprocess
import time
import warnings
from copy import deepcopy
from datetime import datetime
from pathlib import Path

import numpy as np
import torch

from ultralytics import __version__
from ultralytics.cfg import TASK2DATA, get_cfg
from ultralytics.data import build_dataloader
from ultralytics.data.dataset import YOLODataset
from ultralytics.data.utils import check_cls_dataset, check_det_dataset
from ultralytics.nn.autobackend import check_class_names, default_class_names
from ultralytics.nn.modules import C2f, Classify, Detect, RTDETRDecoder
from ultralytics.nn.tasks import ClassificationModel, DetectionModel, SegmentationModel, WorldModel
from ultralytics.utils import (
    ARM64,
    DEFAULT_CFG,
    IS_COLAB,
    IS_JETSON,
    LINUX,
    LOGGER,
    MACOS,
    MACOS_VERSION,
    RKNN_CHIPS,
    SETTINGS,
    TORCH_VERSION,
    WINDOWS,
    YAML,
    callbacks,
    colorstr,
    get_default_args,
)
from ultralytics.utils.checks import (
    check_imgsz,
    check_requirements,
    check_version,
    is_intel,
    is_sudo_available,
)
from ultralytics.utils.downloads import attempt_download_asset
from ultralytics.utils.export import onnx2engine, torch2imx, torch2onnx
from ultralytics.utils.files import file_size, spaces_in_path
from ultralytics.utils.metrics import batch_probiou
from ultralytics.utils.nms import TorchNMS
from ultralytics.utils.ops import Profile
from ultralytics.utils.patches import arange_patch
from ultralytics.utils.torch_utils import TORCH_1_11, TORCH_1_13, TORCH_2_1, TORCH_2_4, TORCH_2_9, select_device


def export_formats():
    """Return a dictionary of Ultralytics YOLO export formats."""
    x = [
        ["PyTorch", "-", ".pt", True, True, []],
        ["TorchScript", "torchscript", ".torchscript", True, True, ["batch", "optimize", "half", "nms", "dynamic"]],
        ["ONNX", "onnx", ".onnx", True, True, ["batch", "dynamic", "half", "opset", "simplify", "nms"]],
        [
            "OpenVINO",
            "openvino",
            "_openvino_model",
            True,
            False,
            ["batch", "dynamic", "half", "int8", "nms", "fraction"],
        ],
        [
            "TensorRT",
            "engine",
            ".engine",
            False,
            True,
            ["batch", "dynamic", "half", "int8", "simplify", "nms", "fraction"],
        ],
        ["CoreML", "coreml", ".mlpackage", True, False, ["batch", "dynamic", "half", "int8", "nms"]],
        ["TensorFlow SavedModel", "saved_model", "_saved_model", True, True, ["batch", "int8", "keras", "nms"]],
        ["TensorFlow GraphDef", "pb", ".pb", True, True, ["batch"]],
        ["TensorFlow Lite", "tflite", ".tflite", True, False, ["batch", "half", "int8", "nms", "fraction"]],
        ["TensorFlow Edge TPU", "edgetpu", "_edgetpu.tflite", True, False, []],
        ["TensorFlow.js", "tfjs", "_web_model", True, False, ["batch", "half", "int8", "nms"]],
        ["PaddlePaddle", "paddle", "_paddle_model", True, True, ["batch"]],
        ["MNN", "mnn", ".mnn", True, True, ["batch", "half", "int8"]],
        ["NCNN", "ncnn", "_ncnn_model", True, True, ["batch", "half"]],
        ["IMX", "imx", "_imx_model", True, True, ["int8", "fraction", "nms"]],
        ["RKNN", "rknn", "_rknn_model", False, False, ["batch", "name"]],
        ["ExecuTorch", "executorch", "_executorch_model", False, False, ["batch"]],
    ]
    return dict(zip(["Format", "Argument", "Suffix", "CPU", "GPU", "Arguments"], zip(*x)))


def best_onnx_opset(onnx, cuda=False) -> int:
    """Return max ONNX opset for this torch version with ONNX fallback."""
    version = ".".join(TORCH_VERSION.split(".")[:2])
    if TORCH_2_4:  # _constants.ONNX_MAX_OPSET first defined in torch 1.13
        opset = torch.onnx.utils._constants.ONNX_MAX_OPSET - 1  # use second-latest version for safety
        if cuda:
            opset -= 2  # fix CUDA ONNXRuntime NMS squeeze op errors
    else:
        opset = {
            "1.8": 12,
            "1.9": 12,
            "1.10": 13,
            "1.11": 14,
            "1.12": 15,
            "1.13": 17,
            "2.0": 17,  # reduced from 18 to fix ONNX errors
            "2.1": 17,  # reduced from 19
            "2.2": 17,  # reduced from 19
            "2.3": 17,  # reduced from 19
            "2.4": 20,
            "2.5": 20,
            "2.6": 20,
            "2.7": 20,
            "2.8": 23,
        }.get(version, 12)
    return min(opset, onnx.defs.onnx_opset_version())


def validate_args(format, passed_args, valid_args):
    """
    Validate arguments based on the export format.

    Args:
        format (str): The export format.
        passed_args (Namespace): The arguments used during export.
        valid_args (list): List of valid arguments for the format.

    Raises:
        AssertionError: If an unsupported argument is used, or if the format lacks supported argument listings.
    """
    export_args = ["half", "int8", "dynamic", "keras", "nms", "batch", "fraction"]

    assert valid_args is not None, f"ERROR ❌️ valid arguments for '{format}' not listed."
    custom = {"batch": 1, "data": None, "device": None}  # exporter defaults
    default_args = get_cfg(DEFAULT_CFG, custom)
    for arg in export_args:
        not_default = getattr(passed_args, arg, None) != getattr(default_args, arg, None)
        if not_default:
            assert arg in valid_args, f"ERROR ❌️ argument '{arg}' is not supported for format='{format}'"


def gd_outputs(gd):
    """Return TensorFlow GraphDef model output node names."""
    name_list, input_list = [], []
    for node in gd.node:  # tensorflow.core.framework.node_def_pb2.NodeDef
        name_list.append(node.name)
        input_list.extend(node.input)
    return sorted(f"{x}:0" for x in list(set(name_list) - set(input_list)) if not x.startswith("NoOp"))


def try_export(inner_func):
    """YOLO export decorator, i.e. @try_export."""
    inner_args = get_default_args(inner_func)

    def outer_func(*args, **kwargs):
        """Export a model."""
        prefix = inner_args["prefix"]
        dt = 0.0
        try:
            with Profile() as dt:
                f = inner_func(*args, **kwargs)  # exported file/dir or tuple of (file/dir, *)
            path = f if isinstance(f, (str, Path)) else f[0]
            mb = file_size(path)
            assert mb > 0.0, "0.0 MB output model size"
            LOGGER.info(f"{prefix} export success ✅ {dt.t:.1f}s, saved as '{path}' ({mb:.1f} MB)")
            return f
        except Exception as e:
            LOGGER.error(f"{prefix} export failure {dt.t:.1f}s: {e}")
            raise e

    return outer_func


class Exporter:
    """
    A class for exporting YOLO models to various formats.

    This class provides functionality to export YOLO models to different formats including ONNX, TensorRT, CoreML,
    TensorFlow, and others. It handles format validation, device selection, model preparation, and the actual export
    process for each supported format.

    Attributes:
        args (SimpleNamespace): Configuration arguments for the exporter.
        callbacks (dict): Dictionary of callback functions for different export events.
        im (torch.Tensor): Input tensor for model inference during export.
        model (torch.nn.Module): The YOLO model to be exported.
        file (Path): Path to the model file being exported.
        output_shape (tuple): Shape of the model output tensor(s).
        pretty_name (str): Formatted model name for display purposes.
        metadata (dict): Model metadata including description, author, version, etc.
        device (torch.device): Device on which the model is loaded.
        imgsz (tuple): Input image size for the model.

    Methods:
        __call__: Main export method that handles the export process.
        get_int8_calibration_dataloader: Build dataloader for INT8 calibration.
        export_torchscript: Export model to TorchScript format.
        export_onnx: Export model to ONNX format.
        export_openvino: Export model to OpenVINO format.
        export_paddle: Export model to PaddlePaddle format.
        export_mnn: Export model to MNN format.
        export_ncnn: Export model to NCNN format.
        export_coreml: Export model to CoreML format.
        export_engine: Export model to TensorRT format.
        export_saved_model: Export model to TensorFlow SavedModel format.
        export_pb: Export model to TensorFlow GraphDef format.
        export_tflite: Export model to TensorFlow Lite format.
        export_edgetpu: Export model to Edge TPU format.
        export_tfjs: Export model to TensorFlow.js format.
        export_rknn: Export model to RKNN format.
        export_imx: Export model to IMX format.

    Examples:
        Export a YOLOv8 model to ONNX format
        >>> from ultralytics.engine.exporter import Exporter
        >>> exporter = Exporter()
        >>> exporter(model="yolov8n.pt")  # exports to yolov8n.onnx

        Export with specific arguments
        >>> args = {"format": "onnx", "dynamic": True, "half": True}
        >>> exporter = Exporter(overrides=args)
        >>> exporter(model="yolov8n.pt")
    """

    def __init__(self, cfg=DEFAULT_CFG, overrides=None, _callbacks=None):
        """
        Initialize the Exporter class.

        Args:
            cfg (str, optional): Path to a configuration file.
            overrides (dict, optional): Configuration overrides.
            _callbacks (dict, optional): Dictionary of callback functions.
        """
        self.args = get_cfg(cfg, overrides)
        self.callbacks = _callbacks or callbacks.get_default_callbacks()
        callbacks.add_integration_callbacks(self)

    def __call__(self, model=None) -> str:
        """Return list of exported files/dirs after running callbacks."""
        t = time.time()
        fmt = self.args.format.lower()  # to lowercase
        if fmt in {"tensorrt", "trt"}:  # 'engine' aliases
            fmt = "engine"
        if fmt in {"mlmodel", "mlpackage", "mlprogram", "apple", "ios", "coreml"}:  # 'coreml' aliases
            fmt = "coreml"
        fmts_dict = export_formats()
        fmts = tuple(fmts_dict["Argument"][1:])  # available export formats
        if fmt not in fmts:
            import difflib

            # Get the closest match if format is invalid
            matches = difflib.get_close_matches(fmt, fmts, n=1, cutoff=0.6)  # 60% similarity required to match
            if not matches:
                msg = "Model is already in PyTorch format." if fmt == "pt" else f"Invalid export format='{fmt}'."
                raise ValueError(f"{msg} Valid formats are {fmts}")
            LOGGER.warning(f"Invalid export format='{fmt}', updating to format='{matches[0]}'")
            fmt = matches[0]
        flags = [x == fmt for x in fmts]
        if sum(flags) != 1:
            raise ValueError(f"Invalid export format='{fmt}'. Valid formats are {fmts}")
        (
            jit,
            onnx,
            xml,
            engine,
            coreml,
            saved_model,
            pb,
            tflite,
            edgetpu,
            tfjs,
            paddle,
            mnn,
            ncnn,
            imx,
            rknn,
            executorch,
        ) = flags  # export booleans

        is_tf_format = any((saved_model, pb, tflite, edgetpu, tfjs))

        # Device
        dla = None
        if engine and self.args.device is None:
            LOGGER.warning("TensorRT requires GPU export, automatically assigning device=0")
            self.args.device = "0"
        if engine and "dla" in str(self.args.device):  # convert int/list to str first
            dla = self.args.device.rsplit(":", 1)[-1]
            self.args.device = "0"  # update device to "0"
            assert dla in {"0", "1"}, f"Expected self.args.device='dla:0' or 'dla:1, but got {self.args.device}."
        if imx and self.args.device is None and torch.cuda.is_available():
            LOGGER.warning("Exporting on CPU while CUDA is available, setting device=0 for faster export on GPU.")
            self.args.device = "0"  # update device to "0"
        self.device = select_device("cpu" if self.args.device is None else self.args.device)

        # Argument compatibility checks
        fmt_keys = fmts_dict["Arguments"][flags.index(True) + 1]
        validate_args(fmt, self.args, fmt_keys)
        if imx:
            if not self.args.int8:
                LOGGER.warning("IMX export requires int8=True, setting int8=True.")
                self.args.int8 = True
            if not self.args.nms and model.task in {"detect", "pose"}:
                LOGGER.warning("IMX export requires nms=True, setting nms=True.")
                self.args.nms = True
            if model.task not in {"detect", "pose", "classify"}:
                raise ValueError("IMX export only supported for detection and pose estimation models.")
        if not hasattr(model, "names"):
            model.names = default_class_names()
        model.names = check_class_names(model.names)
        if self.args.half and self.args.int8:
            LOGGER.warning("half=True and int8=True are mutually exclusive, setting half=False.")
            self.args.half = False
        if self.args.half and (onnx or jit) and self.device.type == "cpu":
            LOGGER.warning("half=True only compatible with GPU export, i.e. use device=0, setting half=False.")
            self.args.half = False
        self.imgsz = check_imgsz(self.args.imgsz, stride=model.stride, min_dim=2)  # check image size
        if self.args.optimize:
            assert not ncnn, "optimize=True not compatible with format='ncnn', i.e. use optimize=False"
            assert self.device.type == "cpu", "optimize=True not compatible with cuda devices, i.e. use device='cpu'"
        if rknn:
            if not self.args.name:
                LOGGER.warning(
                    "Rockchip RKNN export requires a missing 'name' arg for processor type. "
                    "Using default name='rk3588'."
                )
                self.args.name = "rk3588"
            self.args.name = self.args.name.lower()
            assert self.args.name in RKNN_CHIPS, (
                f"Invalid processor name '{self.args.name}' for Rockchip RKNN export. Valid names are {RKNN_CHIPS}."
            )
        if self.args.nms:
            assert not isinstance(model, ClassificationModel), "'nms=True' is not valid for classification models."
            assert not tflite or not ARM64 or not LINUX, "TFLite export with NMS unsupported on ARM64 Linux"
            assert not is_tf_format or TORCH_1_13, "TensorFlow exports with NMS require torch>=1.13"
            assert not onnx or TORCH_1_13, "ONNX export with NMS requires torch>=1.13"
            if getattr(model, "end2end", False) or isinstance(model.model[-1], RTDETRDecoder):
                LOGGER.warning("'nms=True' is not available for end2end models. Forcing 'nms=False'.")
                self.args.nms = False
            self.args.conf = self.args.conf or 0.25  # set conf default value for nms export
        if (engine or coreml or self.args.nms) and self.args.dynamic and self.args.batch == 1:
            LOGGER.warning(
                f"'dynamic=True' model with '{'nms=True' if self.args.nms else f'format={self.args.format}'}' requires max batch size, i.e. 'batch=16'"
            )
        if edgetpu:
            if not LINUX or ARM64:
                raise SystemError(
                    "Edge TPU export only supported on non-aarch64 Linux. See https://coral.ai/docs/edgetpu/compiler"
                )
            elif self.args.batch != 1:  # see github.com/ultralytics/ultralytics/pull/13420
                LOGGER.warning("Edge TPU export requires batch size 1, setting batch=1.")
                self.args.batch = 1
        if isinstance(model, WorldModel):
            LOGGER.warning(
                "YOLOWorld (original version) export is not supported to any format. "
                "YOLOWorldv2 models (i.e. 'yolov8s-worldv2.pt') only support export to "
                "(torchscript, onnx, openvino, engine, coreml) formats. "
                "See https://docs.ultralytics.com/models/yolo-world for details."
            )
            model.clip_model = None  # openvino int8 export error: https://github.com/ultralytics/ultralytics/pull/18445
        if self.args.int8 and not self.args.data:
            self.args.data = DEFAULT_CFG.data or TASK2DATA[getattr(model, "task", "detect")]  # assign default data
            LOGGER.warning(
                f"INT8 export requires a missing 'data' arg for calibration. Using default 'data={self.args.data}'."
            )
        if tfjs and (ARM64 and LINUX):
            raise SystemError("TF.js exports are not currently supported on ARM64 Linux")
        # Recommend OpenVINO if export and Intel CPU
        if SETTINGS.get("openvino_msg"):
            if is_intel():
                LOGGER.info(
                    "💡 ProTip: Export to OpenVINO format for best performance on Intel hardware."
                    " Learn more at https://docs.ultralytics.com/integrations/openvino/"
                )
            SETTINGS["openvino_msg"] = False

        # Input
        im = torch.zeros(self.args.batch, model.yaml.get("channels", 3), *self.imgsz).to(self.device)
        file = Path(
            getattr(model, "pt_path", None) or getattr(model, "yaml_file", None) or model.yaml.get("yaml_file", "")
        )
        if file.suffix in {".yaml", ".yml"}:
            file = Path(file.name)

        # Update model
        model = deepcopy(model).to(self.device)
        for p in model.parameters():
            p.requires_grad = False
        model.eval()
        model.float()
        model = model.fuse()

        if imx:
            from ultralytics.utils.export.imx import FXModel

            model = FXModel(model, self.imgsz)
        for m in model.modules():
            if isinstance(m, Classify):
                m.export = True
            if isinstance(m, (Detect, RTDETRDecoder)):  # includes all Detect subclasses like Segment, Pose, OBB
                m.dynamic = self.args.dynamic
                m.export = True
                m.format = self.args.format
                m.max_det = self.args.max_det
                m.xyxy = self.args.nms and not coreml
                if hasattr(model, "pe") and hasattr(m, "fuse"):  # for YOLOE models
                    m.fuse(model.pe.to(self.device))
            elif isinstance(m, C2f) and not is_tf_format:
                # EdgeTPU does not support FlexSplitV while split provides cleaner ONNX graph
                m.forward = m.forward_split

        y = None
        for _ in range(2):  # dry runs
            y = NMSModel(model, self.args)(im) if self.args.nms and not coreml and not imx else model(im)
        if self.args.half and (onnx or jit) and self.device.type != "cpu":
            im, model = im.half(), model.half()  # to FP16

        # Filter warnings
        warnings.filterwarnings("ignore", category=torch.jit.TracerWarning)  # suppress TracerWarning
        warnings.filterwarnings("ignore", category=UserWarning)  # suppress shape prim::Constant missing ONNX warning
        warnings.filterwarnings("ignore", category=DeprecationWarning)  # suppress CoreML np.bool deprecation warning

        # Assign
        self.im = im
        self.model = model
        self.file = file
        self.output_shape = (
            tuple(y.shape)
            if isinstance(y, torch.Tensor)
            else tuple(tuple(x.shape if isinstance(x, torch.Tensor) else []) for x in y)
        )
        self.pretty_name = Path(self.model.yaml.get("yaml_file", self.file)).stem.replace("yolo", "YOLO")
        data = model.args["data"] if hasattr(model, "args") and isinstance(model.args, dict) else ""
        description = f"Ultralytics {self.pretty_name} model {f'trained on {data}' if data else ''}"
        self.metadata = {
            "description": description,
            "author": "Ultralytics",
            "date": datetime.now().isoformat(),
            "version": __version__,
            "license": "AGPL-3.0 License (https://ultralytics.com/license)",
            "docs": "https://docs.ultralytics.com",
            "stride": int(max(model.stride)),
            "task": model.task,
            "batch": self.args.batch,
            "imgsz": self.imgsz,
            "names": model.names,
            "args": {k: v for k, v in self.args if k in fmt_keys},
            "channels": model.yaml.get("channels", 3),
        }  # model metadata
        if dla is not None:
            self.metadata["dla"] = dla  # make sure `AutoBackend` uses correct dla device if it has one
        if model.task == "pose":
            self.metadata["kpt_shape"] = model.model[-1].kpt_shape
            if hasattr(model, "kpt_names"):
                self.metadata["kpt_names"] = model.kpt_names

        LOGGER.info(
            f"\n{colorstr('PyTorch:')} starting from '{file}' with input shape {tuple(im.shape)} BCHW and "
            f"output shape(s) {self.output_shape} ({file_size(file):.1f} MB)"
        )
        self.run_callbacks("on_export_start")
        # Exports
        f = [""] * len(fmts)  # exported filenames
        if jit:  # TorchScript
            f[0] = self.export_torchscript()
        if engine:  # TensorRT required before ONNX
            f[1] = self.export_engine(dla=dla)
        if onnx:  # ONNX
            f[2] = self.export_onnx()
        if xml:  # OpenVINO
            f[3] = self.export_openvino()
        if coreml:  # CoreML
            f[4] = self.export_coreml()
        if is_tf_format:  # TensorFlow formats
            self.args.int8 |= edgetpu
            f[5], keras_model = self.export_saved_model()
            if pb or tfjs:  # pb prerequisite to tfjs
                f[6] = self.export_pb(keras_model=keras_model)
            if tflite:
                f[7] = self.export_tflite()
            if edgetpu:
                f[8] = self.export_edgetpu(tflite_model=Path(f[5]) / f"{self.file.stem}_full_integer_quant.tflite")
            if tfjs:
                f[9] = self.export_tfjs()
        if paddle:  # PaddlePaddle
            f[10] = self.export_paddle()
        if mnn:  # MNN
            f[11] = self.export_mnn()
        if ncnn:  # NCNN
            f[12] = self.export_ncnn()
        if imx:
            f[13] = self.export_imx()
        if rknn:
            f[14] = self.export_rknn()
        if executorch:
            f[15] = self.export_executorch()

        # Finish
        f = [str(x) for x in f if x]  # filter out '' and None
        if any(f):
            f = str(Path(f[-1]))
            square = self.imgsz[0] == self.imgsz[1]
            s = (
                ""
                if square
                else f"WARNING ⚠️ non-PyTorch val requires square images, 'imgsz={self.imgsz}' will not "
                f"work. Use export 'imgsz={max(self.imgsz)}' if val is required."
            )
            imgsz = self.imgsz[0] if square else str(self.imgsz)[1:-1].replace(" ", "")
            predict_data = f"data={data}" if model.task == "segment" and pb else ""
            q = "int8" if self.args.int8 else "half" if self.args.half else ""  # quantization
            LOGGER.info(
                f"\nExport complete ({time.time() - t:.1f}s)"
                f"\nResults saved to {colorstr('bold', file.parent.resolve())}"
                f"\nPredict:         yolo predict task={model.task} model={f} imgsz={imgsz} {q} {predict_data}"
                f"\nValidate:        yolo val task={model.task} model={f} imgsz={imgsz} data={data} {q} {s}"
                f"\nVisualize:       https://netron.app"
            )

        self.run_callbacks("on_export_end")
        return f  # return list of exported files/dirs

    def get_int8_calibration_dataloader(self, prefix=""):
        """Build and return a dataloader for calibration of INT8 models."""
        LOGGER.info(f"{prefix} collecting INT8 calibration images from 'data={self.args.data}'")
        data = (check_cls_dataset if self.model.task == "classify" else check_det_dataset)(self.args.data)
        dataset = YOLODataset(
            data[self.args.split or "val"],
            data=data,
            fraction=self.args.fraction,
            task=self.model.task,
            imgsz=self.imgsz[0],
            augment=False,
            batch_size=self.args.batch,
        )
        n = len(dataset)
        if n < self.args.batch:
            raise ValueError(
                f"The calibration dataset ({n} images) must have at least as many images as the batch size "
                f"('batch={self.args.batch}')."
            )
        elif n < 300:
            LOGGER.warning(f"{prefix} >300 images recommended for INT8 calibration, found {n} images.")
        return build_dataloader(dataset, batch=self.args.batch, workers=0, drop_last=True)  # required for batch loading

    @try_export
    def export_torchscript(self, prefix=colorstr("TorchScript:")):
        """Export YOLO model to TorchScript format."""
        LOGGER.info(f"\n{prefix} starting export with torch {TORCH_VERSION}...")
        f = self.file.with_suffix(".torchscript")

        ts = torch.jit.trace(NMSModel(self.model, self.args) if self.args.nms else self.model, self.im, strict=False)
        extra_files = {"config.txt": json.dumps(self.metadata)}  # torch._C.ExtraFilesMap()
        if self.args.optimize:  # https://pytorch.org/tutorials/recipes/mobile_interpreter.html
            LOGGER.info(f"{prefix} optimizing for mobile...")
            from torch.utils.mobile_optimizer import optimize_for_mobile

            optimize_for_mobile(ts)._save_for_lite_interpreter(str(f), _extra_files=extra_files)
        else:
            ts.save(str(f), _extra_files=extra_files)
        return f

    @try_export
    def export_onnx(self, prefix=colorstr("ONNX:")):
        """Export YOLO model to ONNX format."""
        requirements = ["onnx>=1.12.0"]
        if self.args.simplify:
            requirements += ["onnxslim>=0.1.71", "onnxruntime" + ("-gpu" if torch.cuda.is_available() else "")]
        check_requirements(requirements)
        import onnx

        opset = self.args.opset or best_onnx_opset(onnx, cuda="cuda" in self.device.type)
        LOGGER.info(f"\n{prefix} starting export with onnx {onnx.__version__} opset {opset}...")
        if self.args.nms:
            assert TORCH_1_13, f"'nms=True' ONNX export requires torch>=1.13 (found torch=={TORCH_VERSION})"

        f = str(self.file.with_suffix(".onnx"))
        output_names = ["output0", "output1"] if isinstance(self.model, SegmentationModel) else ["output0"]
        dynamic = self.args.dynamic
        if dynamic:
            dynamic = {"images": {0: "batch", 2: "height", 3: "width"}}  # shape(1,3,640,640)
            if isinstance(self.model, SegmentationModel):
                dynamic["output0"] = {0: "batch", 2: "anchors"}  # shape(1, 116, 8400)
                dynamic["output1"] = {0: "batch", 2: "mask_height", 3: "mask_width"}  # shape(1,32,160,160)
            elif isinstance(self.model, DetectionModel):
                dynamic["output0"] = {0: "batch", 2: "anchors"}  # shape(1, 84, 8400)
            if self.args.nms:  # only batch size is dynamic with NMS
                dynamic["output0"].pop(2)
        if self.args.nms and self.model.task == "obb":
            self.args.opset = opset  # for NMSModel

        with arange_patch(self.args):
            torch2onnx(
                NMSModel(self.model, self.args) if self.args.nms else self.model,
                self.im,
                f,
                opset=opset,
                input_names=["images"],
                output_names=output_names,
                dynamic=dynamic or None,
            )

        # Checks
        model_onnx = onnx.load(f)  # load onnx model

        # Simplify
        if self.args.simplify:
            try:
                import onnxslim

                LOGGER.info(f"{prefix} slimming with onnxslim {onnxslim.__version__}...")
                model_onnx = onnxslim.slim(model_onnx)

            except Exception as e:
                LOGGER.warning(f"{prefix} simplifier failure: {e}")

        # Metadata
        for k, v in self.metadata.items():
            meta = model_onnx.metadata_props.add()
            meta.key, meta.value = k, str(v)

        # IR version
        if getattr(model_onnx, "ir_version", 0) > 10:
            LOGGER.info(f"{prefix} limiting IR version {model_onnx.ir_version} to 10 for ONNXRuntime compatibility...")
            model_onnx.ir_version = 10

        onnx.save(model_onnx, f)
        return f

    @try_export
    def export_openvino(self, prefix=colorstr("OpenVINO:")):
        """Export YOLO model to OpenVINO format."""
        # OpenVINO <= 2025.1.0 error on macOS 15.4+: https://github.com/openvinotoolkit/openvino/issues/30023"
        check_requirements("openvino>=2025.2.0" if MACOS and MACOS_VERSION >= "15.4" else "openvino>=2024.0.0")
        import openvino as ov

        LOGGER.info(f"\n{prefix} starting export with openvino {ov.__version__}...")
        assert TORCH_2_1, f"OpenVINO export requires torch>=2.1 but torch=={TORCH_VERSION} is installed"
        ov_model = ov.convert_model(
            NMSModel(self.model, self.args) if self.args.nms else self.model,
            input=None if self.args.dynamic else [self.im.shape],
            example_input=self.im,
        )

        def serialize(ov_model, file):
            """Set RT info, serialize, and save metadata YAML."""
            ov_model.set_rt_info("YOLO", ["model_info", "model_type"])
            ov_model.set_rt_info(True, ["model_info", "reverse_input_channels"])
            ov_model.set_rt_info(114, ["model_info", "pad_value"])
            ov_model.set_rt_info([255.0], ["model_info", "scale_values"])
            ov_model.set_rt_info(self.args.iou, ["model_info", "iou_threshold"])
            ov_model.set_rt_info([v.replace(" ", "_") for v in self.model.names.values()], ["model_info", "labels"])
            if self.model.task != "classify":
                ov_model.set_rt_info("fit_to_window_letterbox", ["model_info", "resize_type"])

            ov.save_model(ov_model, file, compress_to_fp16=self.args.half)
            YAML.save(Path(file).parent / "metadata.yaml", self.metadata)  # add metadata.yaml

        if self.args.int8:
            fq = str(self.file).replace(self.file.suffix, f"_int8_openvino_model{os.sep}")
            fq_ov = str(Path(fq) / self.file.with_suffix(".xml").name)
            # INT8 requires nncf, nncf requires packaging>=23.2 https://github.com/openvinotoolkit/nncf/issues/3463
            check_requirements("packaging>=23.2")  # must be installed first to build nncf wheel
            check_requirements("nncf>=2.14.0")
            import nncf

            def transform_fn(data_item) -> np.ndarray:
                """Quantization transform function."""
                data_item: torch.Tensor = data_item["img"] if isinstance(data_item, dict) else data_item
                assert data_item.dtype == torch.uint8, "Input image must be uint8 for the quantization preprocessing"
                im = data_item.numpy().astype(np.float32) / 255.0  # uint8 to fp16/32 and 0-255 to 0.0-1.0
                return np.expand_dims(im, 0) if im.ndim == 3 else im

            # Generate calibration data for integer quantization
            ignored_scope = None
            if isinstance(self.model.model[-1], Detect):
                # Includes all Detect subclasses like Segment, Pose, OBB, WorldDetect, YOLOEDetect
                head_module_name = ".".join(list(self.model.named_modules())[-1][0].split(".")[:2])
                ignored_scope = nncf.IgnoredScope(  # ignore operations
                    patterns=[
                        f".*{head_module_name}/.*/Add",
                        f".*{head_module_name}/.*/Sub*",
                        f".*{head_module_name}/.*/Mul*",
                        f".*{head_module_name}/.*/Div*",
                        f".*{head_module_name}\\.dfl.*",
                    ],
                    types=["Sigmoid"],
                )

            quantized_ov_model = nncf.quantize(
                model=ov_model,
                calibration_dataset=nncf.Dataset(self.get_int8_calibration_dataloader(prefix), transform_fn),
                preset=nncf.QuantizationPreset.MIXED,
                ignored_scope=ignored_scope,
            )
            serialize(quantized_ov_model, fq_ov)
            return fq

        f = str(self.file).replace(self.file.suffix, f"_openvino_model{os.sep}")
        f_ov = str(Path(f) / self.file.with_suffix(".xml").name)

        serialize(ov_model, f_ov)
        return f

    @try_export
    def export_paddle(self, prefix=colorstr("PaddlePaddle:")):
        """Export YOLO model to PaddlePaddle format."""
        assert not IS_JETSON, "Jetson Paddle exports not supported yet"
        check_requirements(
            (
                "paddlepaddle-gpu"
                if torch.cuda.is_available()
                else "paddlepaddle==3.0.0"  # pin 3.0.0 for ARM64
                if ARM64
                else "paddlepaddle>=3.0.0",
                "x2paddle",
            )
        )
        import x2paddle
        from x2paddle.convert import pytorch2paddle

        LOGGER.info(f"\n{prefix} starting export with X2Paddle {x2paddle.__version__}...")
        f = str(self.file).replace(self.file.suffix, f"_paddle_model{os.sep}")

        pytorch2paddle(module=self.model, save_dir=f, jit_type="trace", input_examples=[self.im])  # export
        YAML.save(Path(f) / "metadata.yaml", self.metadata)  # add metadata.yaml
        return f

    @try_export
    def export_mnn(self, prefix=colorstr("MNN:")):
        """Export YOLO model to MNN format using MNN https://github.com/alibaba/MNN."""
        f_onnx = self.export_onnx()  # get onnx model first

        check_requirements("MNN>=2.9.6")
        import MNN
        from MNN.tools import mnnconvert

        # Setup and checks
        LOGGER.info(f"\n{prefix} starting export with MNN {MNN.version()}...")
        assert Path(f_onnx).exists(), f"failed to export ONNX file: {f_onnx}"
        f = str(self.file.with_suffix(".mnn"))  # MNN model file
        args = ["", "-f", "ONNX", "--modelFile", f_onnx, "--MNNModel", f, "--bizCode", json.dumps(self.metadata)]
        if self.args.int8:
            args.extend(("--weightQuantBits", "8"))
        if self.args.half:
            args.append("--fp16")
        mnnconvert.convert(args)
        # remove scratch file for model convert optimize
        convert_scratch = Path(self.file.parent / ".__convert_external_data.bin")
        if convert_scratch.exists():
            convert_scratch.unlink()
        return f

    @try_export
    def export_ncnn(self, prefix=colorstr("NCNN:")):
        """Export YOLO model to NCNN format using PNNX https://github.com/pnnx/pnnx."""
        check_requirements("ncnn", cmds="--no-deps")  # no deps to avoid installing opencv-python
<<<<<<< HEAD
        check_requirements("pnnx")
        import ncnn  # noqa
        import pnnx
=======
        import ncnn
>>>>>>> c0d1d27a

        LOGGER.info(f"\n{prefix} starting export with NCNN {ncnn.__version__} and PNNX {pnnx.__version__}...")
        # PNNX performs a find and replace to hyphens causing error
        f_orig = str(self.file).replace(self.file.suffix, f"_ncnn_model{os.sep}")
        f = Path(f_orig.replace("-", "_"))

        ncnn_args = dict(
            ncnnparam=str(f / "model.ncnn.param"), ncnnbin=str(f / "model.ncnn.bin"), ncnnpy=str(f / "model_ncnn.py")
        )

        pnnx_args = dict(
            ptpath=str(f / "model.pt"),
            pnnxparam=str(f / "model.pnnx.param"),
            pnnxbin=str(f / "model.pnnx.bin"),
            pnnxpy=str(f / "model_pnnx.py"),
            pnnxonnx=str(f / "model.pnnx.onnx"),
        )

<<<<<<< HEAD
=======
        name = Path("pnnx.exe" if WINDOWS else "pnnx")  # PNNX filename
        pnnx = name if name.is_file() else (ROOT / name)
        if not pnnx.is_file():
            LOGGER.warning(
                f"{prefix} PNNX not found. Attempting to download binary file from "
                "https://github.com/pnnx/pnnx/.\nNote PNNX Binary file must be placed in current working directory "
                f"or in {ROOT}. See PNNX repo for full installation instructions."
            )
            system = "macos" if MACOS else "windows" if WINDOWS else "linux-aarch64" if ARM64 else "linux"
            try:
                release, assets = get_github_assets(repo="pnnx/pnnx")
                asset = next(x for x in assets if f"{system}.zip" in x)
                assert isinstance(asset, str), "Unable to retrieve PNNX repo assets"  # i.e. pnnx-20250930-macos.zip
                LOGGER.info(f"{prefix} successfully found latest PNNX asset file {asset}")
            except Exception as e:
                release = "20250930"
                asset = f"pnnx-{release}-{system}.zip"
                LOGGER.warning(f"{prefix} PNNX GitHub assets not found: {e}, using default {asset}")
            unzip_dir = safe_download(f"https://github.com/pnnx/pnnx/releases/download/{release}/{asset}", delete=True)
            if check_is_path_safe(Path.cwd(), unzip_dir):  # avoid path traversal security vulnerability
                shutil.move(src=unzip_dir / name, dst=pnnx)  # move binary to ROOT
                pnnx.chmod(0o777)  # set read, write, and execute permissions for everyone
                shutil.rmtree(unzip_dir)  # delete unzip dir

        ncnn_args = [
            f"ncnnparam={f / 'model.ncnn.param'}",
            f"ncnnbin={f / 'model.ncnn.bin'}",
            f"ncnnpy={f / 'model_ncnn.py'}",
        ]

        pnnx_args = [
            f"pnnxparam={f / 'model.pnnx.param'}",
            f"pnnxbin={f / 'model.pnnx.bin'}",
            f"pnnxpy={f / 'model_pnnx.py'}",
            f"pnnxonnx={f / 'model.pnnx.onnx'}",
        ]

        cmd = [
            str(pnnx),
            str(f_onnx),
            *ncnn_args,
            *pnnx_args,
            f"fp16={int(self.args.half)}",
            f"device={self.device.type}",
            f'inputshape="{[self.args.batch, 3, *self.imgsz]}"',
        ]
>>>>>>> c0d1d27a
        f.mkdir(exist_ok=True)  # make ncnn_model directory
        pnnx.export(self.model, inputs=self.im, **ncnn_args, **pnnx_args, fp16=self.args.half, device=self.device.type)

        # Remove debug files
        pnnx_files = pnnx_args.values()
        for f_debug in ("debug.bin", "debug.param", "debug2.bin", "debug2.param", *pnnx_files):
            Path(f_debug).unlink(missing_ok=True)

        YAML.save(f / "metadata.yaml", self.metadata)  # add metadata.yaml

        # Restore filename with hyphens for guess_model_task
        if Path(f_orig).exists() and not f.samefile(f_orig):
            shutil.rmtree(f_orig)
        shutil.move(f, f_orig)
        return f_orig

    @try_export
    def export_coreml(self, prefix=colorstr("CoreML:")):
        """Export YOLO model to CoreML format."""
        mlmodel = self.args.format.lower() == "mlmodel"  # legacy *.mlmodel export format requested
        check_requirements("coremltools>=8.0")
        import coremltools as ct

        LOGGER.info(f"\n{prefix} starting export with coremltools {ct.__version__}...")
        assert not WINDOWS, "CoreML export is not supported on Windows, please run on macOS or Linux."
        assert TORCH_1_11, "CoreML export requires torch>=1.11"
        if self.args.batch > 1:
            assert self.args.dynamic, (
                "batch sizes > 1 are not supported without 'dynamic=True' for CoreML export. Please retry at 'dynamic=True'."
            )
        if self.args.dynamic:
            assert not self.args.nms, (
                "'nms=True' cannot be used together with 'dynamic=True' for CoreML export. Please disable one of them."
            )
            assert self.model.task != "classify", "'dynamic=True' is not supported for CoreML classification models."
        f = self.file.with_suffix(".mlmodel" if mlmodel else ".mlpackage")
        if f.is_dir():
            shutil.rmtree(f)

        classifier_config = None
        if self.model.task == "classify":
            classifier_config = ct.ClassifierConfig(list(self.model.names.values()))
            model = self.model
        elif self.model.task == "detect":
            model = IOSDetectModel(self.model, self.im, mlprogram=not mlmodel) if self.args.nms else self.model
        else:
            if self.args.nms:
                LOGGER.warning(f"{prefix} 'nms=True' is only available for Detect models like 'yolo11n.pt'.")
                # TODO CoreML Segment and Pose model pipelining
            model = self.model
        ts = torch.jit.trace(model.eval(), self.im, strict=False)  # TorchScript model

        if self.args.dynamic:
            input_shape = ct.Shape(
                shape=(
                    ct.RangeDim(lower_bound=1, upper_bound=self.args.batch, default=1),
                    self.im.shape[1],
                    ct.RangeDim(lower_bound=32, upper_bound=self.imgsz[0] * 2, default=self.imgsz[0]),
                    ct.RangeDim(lower_bound=32, upper_bound=self.imgsz[1] * 2, default=self.imgsz[1]),
                )
            )
            inputs = [ct.TensorType("image", shape=input_shape)]
        else:
            inputs = [ct.ImageType("image", shape=self.im.shape, scale=1 / 255, bias=[0.0, 0.0, 0.0])]

        # Based on apple's documentation it is better to leave out the minimum_deployment target and let that get set
        # Internally based on the model conversion and output type.
        # Setting minimum_depoloyment_target >= iOS16 will require setting compute_precision=ct.precision.FLOAT32.
        # iOS16 adds in better support for FP16, but none of the CoreML NMS specifications handle FP16 as input.
        ct_model = ct.convert(
            ts,
            inputs=inputs,
            classifier_config=classifier_config,
            convert_to="neuralnetwork" if mlmodel else "mlprogram",
        )
        bits, mode = (8, "kmeans") if self.args.int8 else (16, "linear") if self.args.half else (32, None)
        if bits < 32:
            if "kmeans" in mode:
                check_requirements("scikit-learn")  # scikit-learn package required for k-means quantization
            if mlmodel:
                ct_model = ct.models.neural_network.quantization_utils.quantize_weights(ct_model, bits, mode)
            elif bits == 8:  # mlprogram already quantized to FP16
                import coremltools.optimize.coreml as cto

                op_config = cto.OpPalettizerConfig(mode="kmeans", nbits=bits, weight_threshold=512)
                config = cto.OptimizationConfig(global_config=op_config)
                ct_model = cto.palettize_weights(ct_model, config=config)
        if self.args.nms and self.model.task == "detect":
            ct_model = self._pipeline_coreml(ct_model, weights_dir=None if mlmodel else ct_model.weights_dir)

        m = self.metadata  # metadata dict
        ct_model.short_description = m.pop("description")
        ct_model.author = m.pop("author")
        ct_model.license = m.pop("license")
        ct_model.version = m.pop("version")
        ct_model.user_defined_metadata.update({k: str(v) for k, v in m.items()})
        if self.model.task == "classify":
            ct_model.user_defined_metadata.update({"com.apple.coreml.model.preview.type": "imageClassifier"})

        try:
            ct_model.save(str(f))  # save *.mlpackage
        except Exception as e:
            LOGGER.warning(
                f"{prefix} CoreML export to *.mlpackage failed ({e}), reverting to *.mlmodel export. "
                f"Known coremltools Python 3.11 and Windows bugs https://github.com/apple/coremltools/issues/1928."
            )
            f = f.with_suffix(".mlmodel")
            ct_model.save(str(f))
        return f

    @try_export
    def export_engine(self, dla=None, prefix=colorstr("TensorRT:")):
        """Export YOLO model to TensorRT format https://developer.nvidia.com/tensorrt."""
        assert self.im.device.type != "cpu", "export running on CPU but must be on GPU, i.e. use 'device=0'"
        f_onnx = self.export_onnx()  # run before TRT import https://github.com/ultralytics/ultralytics/issues/7016

        try:
            import tensorrt as trt
        except ImportError:
            if LINUX:
                cuda_version = torch.version.cuda.split(".")[0]
                check_requirements(f"tensorrt-cu{cuda_version}>7.0.0,!=10.1.0")
            import tensorrt as trt
        check_version(trt.__version__, ">=7.0.0", hard=True)
        check_version(trt.__version__, "!=10.1.0", msg="https://github.com/ultralytics/ultralytics/pull/14239")

        # Setup and checks
        LOGGER.info(f"\n{prefix} starting export with TensorRT {trt.__version__}...")
        assert Path(f_onnx).exists(), f"failed to export ONNX file: {f_onnx}"
        f = self.file.with_suffix(".engine")  # TensorRT engine file
        onnx2engine(
            f_onnx,
            f,
            self.args.workspace,
            self.args.half,
            self.args.int8,
            self.args.dynamic,
            self.im.shape,
            dla=dla,
            dataset=self.get_int8_calibration_dataloader(prefix) if self.args.int8 else None,
            metadata=self.metadata,
            verbose=self.args.verbose,
            prefix=prefix,
        )

        return f

    @try_export
    def export_saved_model(self, prefix=colorstr("TensorFlow SavedModel:")):
        """Export YOLO model to TensorFlow SavedModel format."""
        cuda = torch.cuda.is_available()
        try:
            import tensorflow as tf
        except ImportError:
            check_requirements("tensorflow>=2.0.0,<=2.19.0")
            import tensorflow as tf
        check_requirements(
            (
                "tf_keras<=2.19.0",  # required by 'onnx2tf' package
                "sng4onnx>=1.0.1",  # required by 'onnx2tf' package
                "onnx_graphsurgeon>=0.3.26",  # required by 'onnx2tf' package
                "ai-edge-litert>=1.2.0" + (",<1.4.0" if MACOS else ""),  # required by 'onnx2tf' package
                "onnx>=1.12.0",
                "onnx2tf>=1.26.3",
                "onnxslim>=0.1.71",
                "onnxruntime-gpu" if cuda else "onnxruntime",
                "protobuf>=5",
            ),
            cmds="--extra-index-url https://pypi.ngc.nvidia.com",  # onnx_graphsurgeon only on NVIDIA
        )

        LOGGER.info(f"\n{prefix} starting export with tensorflow {tf.__version__}...")
        check_version(
            tf.__version__,
            ">=2.0.0",
            name="tensorflow",
            verbose=True,
            msg="https://github.com/ultralytics/ultralytics/issues/5161",
        )
        f = Path(str(self.file).replace(self.file.suffix, "_saved_model"))
        if f.is_dir():
            shutil.rmtree(f)  # delete output folder

        # Pre-download calibration file to fix https://github.com/PINTO0309/onnx2tf/issues/545
        onnx2tf_file = Path("calibration_image_sample_data_20x128x128x3_float32.npy")
        if not onnx2tf_file.exists():
            attempt_download_asset(f"{onnx2tf_file}.zip", unzip=True, delete=True)

        # Export to ONNX
        if isinstance(self.model.model[-1], RTDETRDecoder):
            self.args.opset = self.args.opset or 19
            assert 16 <= self.args.opset <= 19, "RTDETR export requires opset>=16;<=19"
        self.args.simplify = True
        f_onnx = self.export_onnx()

        # Export to TF
        np_data = None
        if self.args.int8:
            tmp_file = f / "tmp_tflite_int8_calibration_images.npy"  # int8 calibration images file
            if self.args.data:
                f.mkdir()
                images = [batch["img"] for batch in self.get_int8_calibration_dataloader(prefix)]
                images = torch.nn.functional.interpolate(torch.cat(images, 0).float(), size=self.imgsz).permute(
                    0, 2, 3, 1
                )
                np.save(str(tmp_file), images.numpy().astype(np.float32))  # BHWC
                np_data = [["images", tmp_file, [[[[0, 0, 0]]]], [[[[255, 255, 255]]]]]]

        import onnx2tf  # scoped for after ONNX export for reduced conflict during import

        LOGGER.info(f"{prefix} starting TFLite export with onnx2tf {onnx2tf.__version__}...")
        keras_model = onnx2tf.convert(
            input_onnx_file_path=f_onnx,
            output_folder_path=str(f),
            not_use_onnxsim=True,
            verbosity="error",  # note INT8-FP16 activation bug https://github.com/ultralytics/ultralytics/issues/15873
            output_integer_quantized_tflite=self.args.int8,
            custom_input_op_name_np_data_path=np_data,
            enable_batchmatmul_unfold=True and not self.args.int8,  # fix lower no. of detected objects on GPU delegate
            output_signaturedefs=True,  # fix error with Attention block group convolution
            disable_group_convolution=self.args.format in {"tfjs", "edgetpu"},  # fix error with group convolution
        )
        YAML.save(f / "metadata.yaml", self.metadata)  # add metadata.yaml

        # Remove/rename TFLite models
        if self.args.int8:
            tmp_file.unlink(missing_ok=True)
            for file in f.rglob("*_dynamic_range_quant.tflite"):
                file.rename(file.with_name(file.stem.replace("_dynamic_range_quant", "_int8") + file.suffix))
            for file in f.rglob("*_integer_quant_with_int16_act.tflite"):
                file.unlink()  # delete extra fp16 activation TFLite files

        # Add TFLite metadata
        for file in f.rglob("*.tflite"):
            f.unlink() if "quant_with_int16_act.tflite" in str(f) else self._add_tflite_metadata(file)

        return str(f), keras_model  # or keras_model = tf.saved_model.load(f, tags=None, options=None)

    @try_export
    def export_pb(self, keras_model, prefix=colorstr("TensorFlow GraphDef:")):
        """Export YOLO model to TensorFlow GraphDef *.pb format https://github.com/leimao/Frozen-Graph-TensorFlow."""
        import tensorflow as tf
        from tensorflow.python.framework.convert_to_constants import convert_variables_to_constants_v2

        LOGGER.info(f"\n{prefix} starting export with tensorflow {tf.__version__}...")
        f = self.file.with_suffix(".pb")

        m = tf.function(lambda x: keras_model(x))  # full model
        m = m.get_concrete_function(tf.TensorSpec(keras_model.inputs[0].shape, keras_model.inputs[0].dtype))
        frozen_func = convert_variables_to_constants_v2(m)
        frozen_func.graph.as_graph_def()
        tf.io.write_graph(graph_or_graph_def=frozen_func.graph, logdir=str(f.parent), name=f.name, as_text=False)
        return f

    @try_export
    def export_tflite(self, prefix=colorstr("TensorFlow Lite:")):
        """Export YOLO model to TensorFlow Lite format."""
        # BUG https://github.com/ultralytics/ultralytics/issues/13436
        import tensorflow as tf

        LOGGER.info(f"\n{prefix} starting export with tensorflow {tf.__version__}...")
        saved_model = Path(str(self.file).replace(self.file.suffix, "_saved_model"))
        if self.args.int8:
            f = saved_model / f"{self.file.stem}_int8.tflite"  # fp32 in/out
        elif self.args.half:
            f = saved_model / f"{self.file.stem}_float16.tflite"  # fp32 in/out
        else:
            f = saved_model / f"{self.file.stem}_float32.tflite"
        return str(f)

    @try_export
    def export_executorch(self, prefix=colorstr("ExecuTorch:")):
        """Exports a model to ExecuTorch (.pte) format into a dedicated directory and saves the required metadata,
        following Ultralytics conventions.
        """
        LOGGER.info(f"\n{prefix} starting export with ExecuTorch...")
        assert TORCH_2_9, f"ExecuTorch export requires torch>=2.9.0 but torch=={TORCH_VERSION} is installed"
        # TorchAO release compatibility table bug https://github.com/pytorch/ao/issues/2919
        # Setuptools bug: https://github.com/pypa/setuptools/issues/4483
        check_requirements("setuptools<71.0.0")  # Setuptools bug: https://github.com/pypa/setuptools/issues/4483
        check_requirements(("executorch==1.0.0", "flatbuffers"))

        import torch
        from executorch.backends.xnnpack.partition.xnnpack_partitioner import XnnpackPartitioner
        from executorch.exir import to_edge_transform_and_lower

        file_directory = Path(str(self.file).replace(self.file.suffix, "_executorch_model"))
        file_directory.mkdir(parents=True, exist_ok=True)

        file_pte = file_directory / self.file.with_suffix(".pte").name
        sample_inputs = (self.im,)

        et_program = to_edge_transform_and_lower(
            torch.export.export(self.model, sample_inputs), partitioner=[XnnpackPartitioner()]
        ).to_executorch()

        with open(file_pte, "wb") as file:
            file.write(et_program.buffer)

        YAML.save(file_directory / "metadata.yaml", self.metadata)

        return str(file_directory)

    @try_export
    def export_edgetpu(self, tflite_model="", prefix=colorstr("Edge TPU:")):
        """Export YOLO model to Edge TPU format https://coral.ai/docs/edgetpu/models-intro/."""
        cmd = "edgetpu_compiler --version"
        help_url = "https://coral.ai/docs/edgetpu/compiler/"
        assert LINUX, f"export only supported on Linux. See {help_url}"
        if subprocess.run(cmd, stdout=subprocess.DEVNULL, stderr=subprocess.DEVNULL, shell=True).returncode != 0:
            LOGGER.info(f"\n{prefix} export requires Edge TPU compiler. Attempting install from {help_url}")
            for c in (
                "curl https://packages.cloud.google.com/apt/doc/apt-key.gpg | sudo apt-key add -",
                'echo "deb https://packages.cloud.google.com/apt coral-edgetpu-stable main" | '
                "sudo tee /etc/apt/sources.list.d/coral-edgetpu.list",
                "sudo apt-get update",
                "sudo apt-get install edgetpu-compiler",
            ):
                subprocess.run(c if is_sudo_available() else c.replace("sudo ", ""), shell=True, check=True)
        ver = subprocess.run(cmd, shell=True, capture_output=True, check=True).stdout.decode().rsplit(maxsplit=1)[-1]

        LOGGER.info(f"\n{prefix} starting export with Edge TPU compiler {ver}...")
        f = str(tflite_model).replace(".tflite", "_edgetpu.tflite")  # Edge TPU model

        cmd = (
            "edgetpu_compiler "
            f'--out_dir "{Path(f).parent}" '
            "--show_operations "
            "--search_delegate "
            "--delegate_search_step 30 "
            "--timeout_sec 180 "
            f'"{tflite_model}"'
        )
        LOGGER.info(f"{prefix} running '{cmd}'")
        subprocess.run(cmd, shell=True)
        self._add_tflite_metadata(f)
        return f

    @try_export
    def export_tfjs(self, prefix=colorstr("TensorFlow.js:")):
        """Export YOLO model to TensorFlow.js format."""
        check_requirements("tensorflowjs")
        import tensorflow as tf
        import tensorflowjs as tfjs

        LOGGER.info(f"\n{prefix} starting export with tensorflowjs {tfjs.__version__}...")
        f = str(self.file).replace(self.file.suffix, "_web_model")  # js dir
        f_pb = str(self.file.with_suffix(".pb"))  # *.pb path

        gd = tf.Graph().as_graph_def()  # TF GraphDef
        with open(f_pb, "rb") as file:
            gd.ParseFromString(file.read())
        outputs = ",".join(gd_outputs(gd))
        LOGGER.info(f"\n{prefix} output node names: {outputs}")

        quantization = "--quantize_float16" if self.args.half else "--quantize_uint8" if self.args.int8 else ""
        with spaces_in_path(f_pb) as fpb_, spaces_in_path(f) as f_:  # exporter can not handle spaces in path
            cmd = (
                "tensorflowjs_converter "
                f'--input_format=tf_frozen_model {quantization} --output_node_names={outputs} "{fpb_}" "{f_}"'
            )
            LOGGER.info(f"{prefix} running '{cmd}'")
            subprocess.run(cmd, shell=True)

        if " " in f:
            LOGGER.warning(f"{prefix} your model may not work correctly with spaces in path '{f}'.")

        # Add metadata
        YAML.save(Path(f) / "metadata.yaml", self.metadata)  # add metadata.yaml
        return f

    @try_export
    def export_rknn(self, prefix=colorstr("RKNN:")):
        """Export YOLO model to RKNN format."""
        LOGGER.info(f"\n{prefix} starting export with rknn-toolkit2...")

        check_requirements("rknn-toolkit2")
        if IS_COLAB:
            # Prevent 'exit' from closing the notebook https://github.com/airockchip/rknn-toolkit2/issues/259
            import builtins

            builtins.exit = lambda: None

        from rknn.api import RKNN

        f = self.export_onnx()
        export_path = Path(f"{Path(f).stem}_rknn_model")
        export_path.mkdir(exist_ok=True)

        rknn = RKNN(verbose=False)
        rknn.config(mean_values=[[0, 0, 0]], std_values=[[255, 255, 255]], target_platform=self.args.name)
        rknn.load_onnx(model=f)
        rknn.build(do_quantization=False)  # TODO: Add quantization support
        f = f.replace(".onnx", f"-{self.args.name}.rknn")
        rknn.export_rknn(f"{export_path / f}")
        YAML.save(export_path / "metadata.yaml", self.metadata)
        return export_path

    @try_export
    def export_imx(self, prefix=colorstr("IMX:")):
        """Export YOLO model to IMX format."""
        assert LINUX, (
            "export only supported on Linux. "
            "See https://developer.aitrios.sony-semicon.com/en/raspberrypi-ai-camera/documentation/imx500-converter"
        )
        if getattr(self.model, "end2end", False):
            raise ValueError("IMX export is not supported for end2end models.")
        check_requirements(
            ("model-compression-toolkit>=2.4.1", "sony-custom-layers>=0.3.0", "edge-mdt-tpc>=1.1.0", "pydantic<=2.11.7")
        )
        check_requirements("imx500-converter[pt]>=3.16.1")  # Separate requirements for imx500-converter
        check_requirements("mct-quantizers>=1.6.0")  # Separate for compatibility with model-compression-toolkit

        # Install Java>=17
        try:
            java_output = subprocess.run(["java", "--version"], check=True, capture_output=True).stdout.decode()
            version_match = re.search(r"(?:openjdk|java) (\d+)", java_output)
            java_version = int(version_match.group(1)) if version_match else 0
            assert java_version >= 17, "Java version too old"
        except (FileNotFoundError, subprocess.CalledProcessError, AssertionError):
            cmd = (["sudo"] if is_sudo_available() else []) + ["apt", "install", "-y", "openjdk-21-jre"]
            subprocess.run(cmd, check=True)

        return torch2imx(
            self.model,
            self.file,
            self.args.conf,
            self.args.iou,
            self.args.max_det,
            metadata=self.metadata,
            dataset=self.get_int8_calibration_dataloader(prefix),
            prefix=prefix,
        )

    def _add_tflite_metadata(self, file):
        """Add metadata to *.tflite models per https://ai.google.dev/edge/litert/models/metadata."""
        import zipfile

        with zipfile.ZipFile(file, "a", zipfile.ZIP_DEFLATED) as zf:
            zf.writestr("metadata.json", json.dumps(self.metadata, indent=2))

    def _pipeline_coreml(self, model, weights_dir=None, prefix=colorstr("CoreML Pipeline:")):
        """Create CoreML pipeline with NMS for YOLO detection models."""
        import coremltools as ct

        LOGGER.info(f"{prefix} starting pipeline with coremltools {ct.__version__}...")

        # Output shapes
        spec = model.get_spec()
        outs = list(iter(spec.description.output))
        if self.args.format == "mlmodel":  # mlmodel doesn't infer shapes automatically
            outs[0].type.multiArrayType.shape[:] = self.output_shape[2], self.output_shape[1] - 4
            outs[1].type.multiArrayType.shape[:] = self.output_shape[2], 4

        # Checks
        names = self.metadata["names"]
        nx, ny = spec.description.input[0].type.imageType.width, spec.description.input[0].type.imageType.height
        nc = outs[0].type.multiArrayType.shape[-1]
        if len(names) != nc:  # Hack fix for MLProgram NMS bug https://github.com/ultralytics/ultralytics/issues/22309
            names = {**names, **{i: str(i) for i in range(len(names), nc)}}

        # Model from spec
        model = ct.models.MLModel(spec, weights_dir=weights_dir)

        # Create NMS protobuf
        nms_spec = ct.proto.Model_pb2.Model()
        nms_spec.specificationVersion = spec.specificationVersion
        for i in range(len(outs)):
            decoder_output = model._spec.description.output[i].SerializeToString()
            nms_spec.description.input.add()
            nms_spec.description.input[i].ParseFromString(decoder_output)
            nms_spec.description.output.add()
            nms_spec.description.output[i].ParseFromString(decoder_output)

        output_names = ["confidence", "coordinates"]
        for i, name in enumerate(output_names):
            nms_spec.description.output[i].name = name

        for i, out in enumerate(outs):
            ma_type = nms_spec.description.output[i].type.multiArrayType
            ma_type.shapeRange.sizeRanges.add()
            ma_type.shapeRange.sizeRanges[0].lowerBound = 0
            ma_type.shapeRange.sizeRanges[0].upperBound = -1
            ma_type.shapeRange.sizeRanges.add()
            ma_type.shapeRange.sizeRanges[1].lowerBound = out.type.multiArrayType.shape[-1]
            ma_type.shapeRange.sizeRanges[1].upperBound = out.type.multiArrayType.shape[-1]
            del ma_type.shape[:]

        nms = nms_spec.nonMaximumSuppression
        nms.confidenceInputFeatureName = outs[0].name  # 1x507x80
        nms.coordinatesInputFeatureName = outs[1].name  # 1x507x4
        nms.confidenceOutputFeatureName = output_names[0]
        nms.coordinatesOutputFeatureName = output_names[1]
        nms.iouThresholdInputFeatureName = "iouThreshold"
        nms.confidenceThresholdInputFeatureName = "confidenceThreshold"
        nms.iouThreshold = self.args.iou
        nms.confidenceThreshold = self.args.conf
        nms.pickTop.perClass = True
        nms.stringClassLabels.vector.extend(names.values())
        nms_model = ct.models.MLModel(nms_spec)

        # Pipeline models together
        pipeline = ct.models.pipeline.Pipeline(
            input_features=[
                ("image", ct.models.datatypes.Array(3, ny, nx)),
                ("iouThreshold", ct.models.datatypes.Double()),
                ("confidenceThreshold", ct.models.datatypes.Double()),
            ],
            output_features=output_names,
        )
        pipeline.add_model(model)
        pipeline.add_model(nms_model)

        # Correct datatypes
        pipeline.spec.description.input[0].ParseFromString(model._spec.description.input[0].SerializeToString())
        pipeline.spec.description.output[0].ParseFromString(nms_model._spec.description.output[0].SerializeToString())
        pipeline.spec.description.output[1].ParseFromString(nms_model._spec.description.output[1].SerializeToString())

        # Update metadata
        pipeline.spec.specificationVersion = spec.specificationVersion
        pipeline.spec.description.metadata.userDefined.update(
            {"IoU threshold": str(nms.iouThreshold), "Confidence threshold": str(nms.confidenceThreshold)}
        )

        # Save the model
        model = ct.models.MLModel(pipeline.spec, weights_dir=weights_dir)
        model.input_description["image"] = "Input image"
        model.input_description["iouThreshold"] = f"(optional) IoU threshold override (default: {nms.iouThreshold})"
        model.input_description["confidenceThreshold"] = (
            f"(optional) Confidence threshold override (default: {nms.confidenceThreshold})"
        )
        model.output_description["confidence"] = 'Boxes × Class confidence (see user-defined metadata "classes")'
        model.output_description["coordinates"] = "Boxes × [x, y, width, height] (relative to image size)"
        LOGGER.info(f"{prefix} pipeline success")
        return model

    def add_callback(self, event: str, callback):
        """Append the given callback to the specified event."""
        self.callbacks[event].append(callback)

    def run_callbacks(self, event: str):
        """Execute all callbacks for a given event."""
        for callback in self.callbacks.get(event, []):
            callback(self)


class IOSDetectModel(torch.nn.Module):
    """Wrap an Ultralytics YOLO model for Apple iOS CoreML export."""

    def __init__(self, model, im, mlprogram=True):
        """
        Initialize the IOSDetectModel class with a YOLO model and example image.

        Args:
            model (torch.nn.Module): The YOLO model to wrap.
            im (torch.Tensor): Example input tensor with shape (B, C, H, W).
            mlprogram (bool): Whether exporting to MLProgram format to fix NMS bug.
        """
        super().__init__()
        _, _, h, w = im.shape  # batch, channel, height, width
        self.model = model
        self.nc = len(model.names)  # number of classes
        self.mlprogram = mlprogram
        if w == h:
            self.normalize = 1.0 / w  # scalar
        else:
            self.normalize = torch.tensor(
                [1.0 / w, 1.0 / h, 1.0 / w, 1.0 / h],  # broadcast (slower, smaller)
                device=next(model.parameters()).device,
            )

    def forward(self, x):
        """Normalize predictions of object detection model with input size-dependent factors."""
        xywh, cls = self.model(x)[0].transpose(0, 1).split((4, self.nc), 1)
        if self.mlprogram and self.nc % 80 != 0:  # NMS bug https://github.com/ultralytics/ultralytics/issues/22309
            pad_length = int(((self.nc + 79) // 80) * 80) - self.nc  # pad class length to multiple of 80
            cls = torch.nn.functional.pad(cls, (0, pad_length, 0, 0), "constant", 0)

        return cls, xywh * self.normalize


class NMSModel(torch.nn.Module):
    """Model wrapper with embedded NMS for Detect, Segment, Pose and OBB."""

    def __init__(self, model, args):
        """
        Initialize the NMSModel.

        Args:
            model (torch.nn.Module): The model to wrap with NMS postprocessing.
            args (Namespace): The export arguments.
        """
        super().__init__()
        self.model = model
        self.args = args
        self.obb = model.task == "obb"
        self.is_tf = self.args.format in frozenset({"saved_model", "tflite", "tfjs"})

    def forward(self, x):
        """
        Perform inference with NMS post-processing. Supports Detect, Segment, OBB and Pose.

        Args:
            x (torch.Tensor): The preprocessed tensor with shape (N, 3, H, W).

        Returns:
            (torch.Tensor): List of detections, each an (N, max_det, 4 + 2 + extra_shape) Tensor where N is the
                number of detections after NMS.
        """
        from functools import partial

        from torchvision.ops import nms

        preds = self.model(x)
        pred = preds[0] if isinstance(preds, tuple) else preds
        kwargs = dict(device=pred.device, dtype=pred.dtype)
        bs = pred.shape[0]
        pred = pred.transpose(-1, -2)  # shape(1,84,6300) to shape(1,6300,84)
        extra_shape = pred.shape[-1] - (4 + len(self.model.names))  # extras from Segment, OBB, Pose
        if self.args.dynamic and self.args.batch > 1:  # batch size needs to always be same due to loop unroll
            pad = torch.zeros(torch.max(torch.tensor(self.args.batch - bs), torch.tensor(0)), *pred.shape[1:], **kwargs)
            pred = torch.cat((pred, pad))
        boxes, scores, extras = pred.split([4, len(self.model.names), extra_shape], dim=2)
        scores, classes = scores.max(dim=-1)
        self.args.max_det = min(pred.shape[1], self.args.max_det)  # in case num_anchors < max_det
        # (N, max_det, 4 coords + 1 class score + 1 class label + extra_shape).
        out = torch.zeros(pred.shape[0], self.args.max_det, boxes.shape[-1] + 2 + extra_shape, **kwargs)
        for i in range(bs):
            box, cls, score, extra = boxes[i], classes[i], scores[i], extras[i]
            mask = score > self.args.conf
            if self.is_tf or (self.args.format == "onnx" and self.obb):
                # TFLite GatherND error if mask is empty
                score *= mask
                # Explicit length otherwise reshape error, hardcoded to `self.args.max_det * 5`
                mask = score.topk(min(self.args.max_det * 5, score.shape[0])).indices
            box, score, cls, extra = box[mask], score[mask], cls[mask], extra[mask]
            nmsbox = box.clone()
            # `8` is the minimum value experimented to get correct NMS results for obb
            multiplier = (8 if self.obb else 1) / max(len(self.model.names), 1)
            # Normalize boxes for NMS since large values for class offset causes issue with int8 quantization
            if self.args.format == "tflite":  # TFLite is already normalized
                nmsbox *= multiplier
            else:
                nmsbox = multiplier * (nmsbox / torch.tensor(x.shape[2:], **kwargs).max())
            if not self.args.agnostic_nms:  # class-wise NMS
                end = 2 if self.obb else 4
                # fully explicit expansion otherwise reshape error
                cls_offset = cls.view(cls.shape[0], 1).expand(cls.shape[0], end)
                offbox = nmsbox[:, :end] + cls_offset * multiplier
                nmsbox = torch.cat((offbox, nmsbox[:, end:]), dim=-1)
            nms_fn = (
                partial(
                    TorchNMS.fast_nms,
                    use_triu=not (
                        self.is_tf
                        or (self.args.opset or 14) < 14
                        or (self.args.format == "openvino" and self.args.int8)  # OpenVINO int8 error with triu
                    ),
                    iou_func=batch_probiou,
                    exit_early=False,
                )
                if self.obb
                else nms
            )
            keep = nms_fn(
                torch.cat([nmsbox, extra], dim=-1) if self.obb else nmsbox,
                score,
                self.args.iou,
            )[: self.args.max_det]
            dets = torch.cat(
                [box[keep], score[keep].view(-1, 1), cls[keep].view(-1, 1).to(out.dtype), extra[keep]], dim=-1
            )
            # Zero-pad to max_det size to avoid reshape error
            pad = (0, 0, 0, self.args.max_det - dets.shape[0])
            out[i] = torch.nn.functional.pad(dets, pad)
        return (out[:bs], preds[1]) if self.model.task == "segment" else out[:bs]<|MERGE_RESOLUTION|>--- conflicted
+++ resolved
@@ -820,13 +820,9 @@
     def export_ncnn(self, prefix=colorstr("NCNN:")):
         """Export YOLO model to NCNN format using PNNX https://github.com/pnnx/pnnx."""
         check_requirements("ncnn", cmds="--no-deps")  # no deps to avoid installing opencv-python
-<<<<<<< HEAD
         check_requirements("pnnx")
-        import ncnn  # noqa
+        import ncnn
         import pnnx
-=======
-        import ncnn
->>>>>>> c0d1d27a
 
         LOGGER.info(f"\n{prefix} starting export with NCNN {ncnn.__version__} and PNNX {pnnx.__version__}...")
         # PNNX performs a find and replace to hyphens causing error
@@ -845,55 +841,6 @@
             pnnxonnx=str(f / "model.pnnx.onnx"),
         )
 
-<<<<<<< HEAD
-=======
-        name = Path("pnnx.exe" if WINDOWS else "pnnx")  # PNNX filename
-        pnnx = name if name.is_file() else (ROOT / name)
-        if not pnnx.is_file():
-            LOGGER.warning(
-                f"{prefix} PNNX not found. Attempting to download binary file from "
-                "https://github.com/pnnx/pnnx/.\nNote PNNX Binary file must be placed in current working directory "
-                f"or in {ROOT}. See PNNX repo for full installation instructions."
-            )
-            system = "macos" if MACOS else "windows" if WINDOWS else "linux-aarch64" if ARM64 else "linux"
-            try:
-                release, assets = get_github_assets(repo="pnnx/pnnx")
-                asset = next(x for x in assets if f"{system}.zip" in x)
-                assert isinstance(asset, str), "Unable to retrieve PNNX repo assets"  # i.e. pnnx-20250930-macos.zip
-                LOGGER.info(f"{prefix} successfully found latest PNNX asset file {asset}")
-            except Exception as e:
-                release = "20250930"
-                asset = f"pnnx-{release}-{system}.zip"
-                LOGGER.warning(f"{prefix} PNNX GitHub assets not found: {e}, using default {asset}")
-            unzip_dir = safe_download(f"https://github.com/pnnx/pnnx/releases/download/{release}/{asset}", delete=True)
-            if check_is_path_safe(Path.cwd(), unzip_dir):  # avoid path traversal security vulnerability
-                shutil.move(src=unzip_dir / name, dst=pnnx)  # move binary to ROOT
-                pnnx.chmod(0o777)  # set read, write, and execute permissions for everyone
-                shutil.rmtree(unzip_dir)  # delete unzip dir
-
-        ncnn_args = [
-            f"ncnnparam={f / 'model.ncnn.param'}",
-            f"ncnnbin={f / 'model.ncnn.bin'}",
-            f"ncnnpy={f / 'model_ncnn.py'}",
-        ]
-
-        pnnx_args = [
-            f"pnnxparam={f / 'model.pnnx.param'}",
-            f"pnnxbin={f / 'model.pnnx.bin'}",
-            f"pnnxpy={f / 'model_pnnx.py'}",
-            f"pnnxonnx={f / 'model.pnnx.onnx'}",
-        ]
-
-        cmd = [
-            str(pnnx),
-            str(f_onnx),
-            *ncnn_args,
-            *pnnx_args,
-            f"fp16={int(self.args.half)}",
-            f"device={self.device.type}",
-            f'inputshape="{[self.args.batch, 3, *self.imgsz]}"',
-        ]
->>>>>>> c0d1d27a
         f.mkdir(exist_ok=True)  # make ncnn_model directory
         pnnx.export(self.model, inputs=self.im, **ncnn_args, **pnnx_args, fp16=self.args.half, device=self.device.type)
 
