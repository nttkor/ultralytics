# Ultralytics 🚀 AGPL-3.0 License - https://ultralytics.com/license

import os
import random
from pathlib import Path
from typing import Any, Iterator

import numpy as np
import torch
from PIL import Image
from torch.utils.data import dataloader, distributed

from ultralytics.data.dataset import GroundingDataset, YOLODataset, YOLOMultiModalDataset
from ultralytics.data.loaders import (
    LOADERS,
    LoadImagesAndVideos,
    LoadPilAndNumpy,
    LoadScreenshots,
    LoadStreams,
    LoadTensor,
    SourceTypes,
    autocast_list,
)
from ultralytics.data.utils import IMG_FORMATS, PIN_MEMORY, VID_FORMATS
from ultralytics.utils import RANK, colorstr, handle_errors
from ultralytics.utils.checks import check_file


class InfiniteDataLoader(dataloader.DataLoader):
    """
    Dataloader that reuses workers for infinite iteration.

    This dataloader extends the PyTorch DataLoader to provide infinite recycling of workers, which improves efficiency
    for training loops that need to iterate through the dataset multiple times without recreating workers.

    Attributes:
        batch_sampler (_RepeatSampler): A sampler that repeats indefinitely.
        iterator (Iterator): The iterator from the parent DataLoader.

    Methods:
        __len__: Return the length of the batch sampler's sampler.
        __iter__: Create a sampler that repeats indefinitely.
        __del__: Ensure workers are properly terminated.
        reset: Reset the iterator, useful when modifying dataset settings during training.

    Examples:
        Create an infinite dataloader for training
        >>> dataset = YOLODataset(...)
        >>> dataloader = InfiniteDataLoader(dataset, batch_size=16, shuffle=True)
        >>> for batch in dataloader:  # Infinite iteration
        >>>     train_step(batch)
    """

<<<<<<< HEAD
    @handle_errors
    def __init__(self, *args, **kwargs):
=======
    def __init__(self, *args: Any, **kwargs: Any):
>>>>>>> c393e14e
        """Initialize the InfiniteDataLoader with the same arguments as DataLoader."""
        super().__init__(*args, **kwargs)
        object.__setattr__(self, "batch_sampler", _RepeatSampler(self.batch_sampler))
        self.iterator = super().__iter__()

    def __len__(self) -> int:
        """Return the length of the batch sampler's sampler."""
        return len(self.batch_sampler.sampler)

    def __iter__(self) -> Iterator:
        """Create an iterator that yields indefinitely from the underlying iterator."""
        for _ in range(len(self)):
            yield next(self.iterator)

    def __del__(self):
        """Ensure that workers are properly terminated when the dataloader is deleted."""
        try:
            if not hasattr(self.iterator, "_workers"):
                return
            for w in self.iterator._workers:  # force terminate
                if w.is_alive():
                    w.terminate()
            self.iterator._shutdown_workers()  # cleanup
        except Exception:
            pass

    def reset(self):
        """Reset the iterator to allow modifications to the dataset during training."""
        self.iterator = self._get_iterator()


class _RepeatSampler:
    """
    Sampler that repeats forever for infinite iteration.

    This sampler wraps another sampler and yields its contents indefinitely, allowing for infinite iteration
    over a dataset without recreating the sampler.

    Attributes:
        sampler (Dataset.sampler): The sampler to repeat.
    """

    def __init__(self, sampler: Any):
        """Initialize the _RepeatSampler with a sampler to repeat indefinitely."""
        self.sampler = sampler

    def __iter__(self) -> Iterator:
        """Iterate over the sampler indefinitely, yielding its contents."""
        while True:
            yield from iter(self.sampler)


def seed_worker(worker_id: int):  # noqa
    """Set dataloader worker seed for reproducibility across worker processes."""
    worker_seed = torch.initial_seed() % 2**32
    np.random.seed(worker_seed)
    random.seed(worker_seed)


def build_yolo_dataset(cfg, img_path, batch, data, mode="train", rect=False, stride=32, multi_modal=False):
    """Build and return a YOLO dataset based on configuration parameters."""
    dataset = YOLOMultiModalDataset if multi_modal else YOLODataset
    return dataset(
        img_path=img_path,
        imgsz=cfg.imgsz,
        batch_size=batch,
        augment=mode == "train",  # augmentation
        hyp=cfg,  # TODO: probably add a get_hyps_from_cfg function
        rect=cfg.rect or rect,  # rectangular batches
        cache=cfg.cache or None,
        single_cls=cfg.single_cls or False,
        stride=int(stride),
        pad=0.0 if mode == "train" else 0.5,
        prefix=colorstr(f"{mode}: "),
        task=cfg.task,
        classes=cfg.classes,
        data=data,
        fraction=cfg.fraction if mode == "train" else 1.0,
    )


def build_grounding(cfg, img_path, json_file, batch, mode="train", rect=False, stride=32):
    """Build and return a GroundingDataset based on configuration parameters."""
    return GroundingDataset(
        img_path=img_path,
        json_file=json_file,
        imgsz=cfg.imgsz,
        batch_size=batch,
        augment=mode == "train",  # augmentation
        hyp=cfg,  # TODO: probably add a get_hyps_from_cfg function
        rect=cfg.rect or rect,  # rectangular batches
        cache=cfg.cache or None,
        single_cls=cfg.single_cls or False,
        stride=int(stride),
        pad=0.0 if mode == "train" else 0.5,
        prefix=colorstr(f"{mode}: "),
        task=cfg.task,
        classes=cfg.classes,
        fraction=cfg.fraction if mode == "train" else 1.0,
    )


def build_dataloader(dataset, batch: int, workers: int, shuffle: bool = True, rank: int = -1, drop_last: bool = False):
    """
    Create and return an InfiniteDataLoader or DataLoader for training or validation.

    Args:
        dataset (Dataset): Dataset to load data from.
        batch (int): Batch size for the dataloader.
        workers (int): Number of worker threads for loading data.
        shuffle (bool, optional): Whether to shuffle the dataset.
        rank (int, optional): Process rank in distributed training. -1 for single-GPU training.
        drop_last (bool, optional): Whether to drop the last incomplete batch.

    Returns:
        (InfiniteDataLoader): A dataloader that can be used for training or validation.

    Examples:
        Create a dataloader for training
        >>> dataset = YOLODataset(...)
        >>> dataloader = build_dataloader(dataset, batch=16, workers=4, shuffle=True)
    """
    batch = min(batch, len(dataset))
    nd = torch.cuda.device_count()  # number of CUDA devices
    nw = min(os.cpu_count() // max(nd, 1), workers)  # number of workers
    sampler = None if rank == -1 else distributed.DistributedSampler(dataset, shuffle=shuffle)
    generator = torch.Generator()
    generator.manual_seed(6148914691236517205 + RANK)
    return InfiniteDataLoader(
        dataset=dataset,
        batch_size=batch,
        shuffle=shuffle and sampler is None,
        num_workers=nw,
        sampler=sampler,
        pin_memory=PIN_MEMORY,
        collate_fn=getattr(dataset, "collate_fn", None),
        worker_init_fn=seed_worker,
        generator=generator,
        drop_last=drop_last,
    )


def check_source(source):
    """
    Check the type of input source and return corresponding flag values.

    Args:
        source (str | int | Path | list | tuple | np.ndarray | PIL.Image | torch.Tensor): The input source to check.

    Returns:
        source (str | int | Path | list | tuple | np.ndarray | PIL.Image | torch.Tensor): The processed source.
        webcam (bool): Whether the source is a webcam.
        screenshot (bool): Whether the source is a screenshot.
        from_img (bool): Whether the source is an image or list of images.
        in_memory (bool): Whether the source is an in-memory object.
        tensor (bool): Whether the source is a torch.Tensor.

    Examples:
        Check a file path source
        >>> source, webcam, screenshot, from_img, in_memory, tensor = check_source("image.jpg")

        Check a webcam source
        >>> source, webcam, screenshot, from_img, in_memory, tensor = check_source(0)
    """
    webcam, screenshot, from_img, in_memory, tensor = False, False, False, False, False
    if isinstance(source, (str, int, Path)):  # int for local usb camera
        source = str(source)
        source_lower = source.lower()
        is_file = source_lower.rpartition(".")[-1] in (IMG_FORMATS | VID_FORMATS)
        is_url = source_lower.startswith(("https://", "http://", "rtsp://", "rtmp://", "tcp://"))
        webcam = source.isnumeric() or source.endswith(".streams") or (is_url and not is_file)
        screenshot = source_lower == "screen"
        if is_url and is_file:
            source = check_file(source)  # download
    elif isinstance(source, LOADERS):
        in_memory = True
    elif isinstance(source, (list, tuple)):
        source = autocast_list(source)  # convert all list elements to PIL or np arrays
        from_img = True
    elif isinstance(source, (Image.Image, np.ndarray)):
        from_img = True
    elif isinstance(source, torch.Tensor):
        tensor = True
    else:
        raise TypeError("Unsupported image type. For supported types see https://docs.ultralytics.com/modes/predict")

    return source, webcam, screenshot, from_img, in_memory, tensor


def load_inference_source(source=None, batch: int = 1, vid_stride: int = 1, buffer: bool = False, channels: int = 3):
    """
    Load an inference source for object detection and apply necessary transformations.

    Args:
        source (str | Path | torch.Tensor | PIL.Image | np.ndarray, optional): The input source for inference.
        batch (int, optional): Batch size for dataloaders.
        vid_stride (int, optional): The frame interval for video sources.
        buffer (bool, optional): Whether stream frames will be buffered.
        channels (int, optional): The number of input channels for the model.

    Returns:
        (Dataset): A dataset object for the specified input source with attached source_type attribute.

    Examples:
        Load an image source for inference
        >>> dataset = load_inference_source("image.jpg", batch=1)

        Load a video stream source
        >>> dataset = load_inference_source("rtsp://example.com/stream", vid_stride=2)
    """
    source, stream, screenshot, from_img, in_memory, tensor = check_source(source)
    source_type = source.source_type if in_memory else SourceTypes(stream, screenshot, from_img, tensor)

    # Dataloader
    if tensor:
        dataset = LoadTensor(source)
    elif in_memory:
        dataset = source
    elif stream:
        dataset = LoadStreams(source, vid_stride=vid_stride, buffer=buffer, channels=channels)
    elif screenshot:
        dataset = LoadScreenshots(source, channels=channels)
    elif from_img:
        dataset = LoadPilAndNumpy(source, channels=channels)
    else:
        dataset = LoadImagesAndVideos(source, batch=batch, vid_stride=vid_stride, channels=channels)

    # Attach source types to the dataset
    setattr(dataset, "source_type", source_type)

    return dataset<|MERGE_RESOLUTION|>--- conflicted
+++ resolved
@@ -51,12 +51,8 @@
         >>>     train_step(batch)
     """
 
-<<<<<<< HEAD
     @handle_errors
-    def __init__(self, *args, **kwargs):
-=======
     def __init__(self, *args: Any, **kwargs: Any):
->>>>>>> c393e14e
         """Initialize the InfiniteDataLoader with the same arguments as DataLoader."""
         super().__init__(*args, **kwargs)
         object.__setattr__(self, "batch_sampler", _RepeatSampler(self.batch_sampler))
