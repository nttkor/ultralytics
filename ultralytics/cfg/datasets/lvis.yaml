# Ultralytics 🚀 AGPL-3.0 License - https://ultralytics.com/license

# LVIS dataset http://www.lvisdataset.org by Facebook AI Research.
# Documentation: https://docs.ultralytics.com/datasets/detect/lvis/
# Example usage: yolo train data=lvis.yaml
# parent
# ├── ultralytics
# └── datasets
#     └── lvis ← downloads here (20.1 GB)

# Train/val/test sets as 1) dir: path/to/imgs, 2) file: path/to/imgs.txt, or 3) list: [path/to/imgs1, path/to/imgs2, ..]
path: lvis # dataset root dir
train: train.txt # train images (relative to 'path') 100170 images
val: val.txt # val images (relative to 'path') 19809 images
minival: minival.txt # minival images (relative to 'path') 5000 images

names:
  0: aerosol can/spray can
  1: air conditioner
  2: airplane/aeroplane
  3: alarm clock
  4: alcohol/alcoholic beverage
  5: alligator/gator
  6: almond
  7: ambulance
  8: amplifier
  9: anklet/ankle bracelet
  10: antenna/aerial/transmitting aerial
  11: apple
  12: applesauce
  13: apricot
  14: apron
  15: aquarium/fish tank
  16: arctic/arctic type of shoe/galosh/golosh/rubber/rubber type of shoe/gumshoe
  17: armband
  18: armchair
  19: armoire
<<<<<<< HEAD
  20: armor/armor
=======
  20: armor
>>>>>>> c0d1d27a
  21: artichoke
  22: trash can/garbage can/wastebin/dustbin/trash barrel/trash bin
  23: ashtray
  24: asparagus
  25: atomizer/atomiser/spray/sprayer/nebulizer/nebuliser
  26: avocado
  27: award/accolade
  28: awning
  29: ax/axe
  30: baboon
  31: baby buggy/baby carriage/perambulator/pram/stroller
  32: basketball backboard
  33: backpack/knapsack/packsack/rucksack/haversack
  34: handbag/purse/pocketbook
  35: suitcase/baggage/luggage
  36: bagel/beigel
  37: bagpipe
  38: baguet/baguette
  39: bait/lure
  40: ball
  41: ballet skirt/tutu
  42: balloon
  43: bamboo
  44: banana
  45: Band Aid
  46: bandage
  47: bandanna/bandana
  48: banjo
  49: banner/streamer
  50: barbell
  51: barge
  52: barrel/cask
  53: barrette
  54: barrow/garden cart/lawn cart/wheelbarrow
  55: baseball base
  56: baseball
  57: baseball bat
  58: baseball cap/jockey cap/golf cap
  59: baseball glove/baseball mitt
  60: basket/handbasket
  61: basketball
  62: bass horn/sousaphone/tuba
  63: bat/bat animal
  64: bath mat
  65: bath towel
  66: bathrobe
  67: bathtub/bathing tub
  68: batter/batter food
  69: battery
  70: beachball
  71: bead
  72: bean curd/tofu
  73: beanbag
  74: beanie/beany
  75: bear
  76: bed
  77: bedpan
  78: bedspread/bedcover/bed covering/counterpane/spread
  79: cow
  80: beef/beef food/boeuf/boeuf food
  81: beeper/pager
  82: beer bottle
  83: beer can
  84: beetle
  85: bell
  86: bell pepper/capsicum
  87: belt
  88: belt buckle
  89: bench
  90: beret
  91: bib
  92: Bible
  93: bicycle/bike/bike bicycle
  94: visor/vizor
  95: billboard
  96: binder/ring-binder
  97: binoculars/field glasses/opera glasses
  98: bird
  99: birdfeeder
  100: birdbath
  101: birdcage
  102: birdhouse
  103: birthday cake
  104: birthday card
  105: pirate flag
  106: black sheep
  107: blackberry
  108: blackboard/chalkboard
  109: blanket
  110: blazer/sport jacket/sport coat/sports jacket/sports coat
  111: blender/liquidizer/liquidiser
  112: blimp
  113: blinker/flasher
  114: blouse
  115: blueberry
  116: gameboard
  117: boat/ship/ship boat
  118: bob/bobber/bobfloat
  119: bobbin/spool/reel
  120: bobby pin/hairgrip
  121: boiled egg/coddled egg
  122: bolo tie/bolo/bola tie/bola
  123: deadbolt
  124: bolt
  125: bonnet
  126: book
  127: bookcase
  128: booklet/brochure/leaflet/pamphlet
  129: bookmark/bookmarker
  130: boom microphone/microphone boom
  131: boot
  132: bottle
  133: bottle opener
  134: bouquet
  135: bow/bow weapon
  136: bow/bow decorative ribbons
  137: bow-tie/bowtie
  138: bowl
  139: pipe bowl
  140: bowler hat/bowler/derby hat/derby/plug hat
  141: bowling ball
  142: box
  143: boxing glove
  144: suspenders
  145: bracelet/bangle
  146: brass plaque
  147: brassiere/bra/bandeau
  148: bread-bin/breadbox
  149: bread
  150: breechcloth/breechclout/loincloth
  151: bridal gown/wedding gown/wedding dress
  152: briefcase
  153: broccoli
  154: broach
  155: broom
  156: brownie
  157: brussels sprouts
  158: bubble gum
  159: bucket/pail
  160: horse buggy
  161: horned cow
  162: bulldog
  163: bulldozer/dozer
  164: bullet train
  165: bulletin board/notice board
  166: bulletproof vest
  167: bullhorn/megaphone
  168: bun/roll
  169: bunk bed
  170: buoy
  171: burrito
  172: bus/bus vehicle/autobus/charabanc/double-decker/motorbus/motorcoach
  173: business card
  174: butter
  175: butterfly
  176: button
  177: cab/cab taxi/taxi/taxicab
  178: cabana
  179: cabin car/caboose
  180: cabinet
  181: locker/storage locker
  182: cake
  183: calculator
  184: calendar
  185: calf
  186: camcorder
  187: camel
  188: camera
  189: camera lens
  190: camper/camper vehicle/camping bus/motor home
  191: can/tin can
  192: can opener/tin opener
  193: candle/candlestick
  194: candle holder
  195: candy bar
  196: candy cane
  197: walking cane
  198: canister/canister
  199: canoe
  200: cantaloup/cantaloupe
  201: canteen
  202: cap/cap headwear
  203: bottle cap/cap/cap container lid
  204: cape
  205: cappuccino/coffee cappuccino
  206: car/car automobile/auto/auto automobile/automobile
  207: railcar/railcar part of a train/railway car/railway car part of a train/railroad car/railroad car part of a train
  208: elevator car
  209: car battery/automobile battery
  210: identity card
  211: card
  212: cardigan
  213: cargo ship/cargo vessel
  214: carnation
  215: horse carriage
  216: carrot
  217: tote bag
  218: cart
  219: carton
  220: cash register/register/register for cash transactions
  221: casserole
  222: cassette
  223: cast/plaster cast/plaster bandage
  224: cat
  225: cauliflower
  226: cayenne/cayenne spice/cayenne pepper/cayenne pepper spice/red pepper/red pepper spice
  227: CD player
  228: celery
  229: cellular telephone/cellular phone/cellphone/mobile phone/smart phone
<<<<<<< HEAD
  230: chain mail/ring mail/chain armor/chain armor/ring armor/ring armor
=======
  230: chain mail/ring mail/chain armor/ring armor
>>>>>>> c0d1d27a
  231: chair
  232: chaise longue/chaise/daybed
  233: chalice
  234: chandelier
  235: chap
  236: checkbook/chequebook
  237: checkerboard
  238: cherry
  239: chessboard
  240: chicken/chicken animal
  241: chickpea/garbanzo
  242: chili/chili vegetable/chili pepper/chili pepper vegetable/chilli/chilli vegetable/chilly/chilly vegetable/chile/chile vegetable
  243: chime/gong
  244: chinaware
  245: crisp/crisp potato chip/potato chip
  246: poker chip
  247: chocolate bar
  248: chocolate cake
  249: chocolate milk
  250: chocolate mousse
  251: choker/collar/neckband
  252: chopping board/cutting board/chopping block
  253: chopstick
  254: Christmas tree
  255: slide
  256: cider/cyder
  257: cigar box
  258: cigarette
  259: cigarette case/cigarette pack
  260: cistern/water tank
  261: clarinet
  262: clasp
  263: cleansing agent/cleanser/cleaner
  264: cleat/cleat for securing rope
  265: clementine
  266: clip
  267: clipboard
  268: clippers/clippers for plants
  269: cloak
  270: clock/timepiece/timekeeper
  271: clock tower
  272: clothes hamper/laundry basket/clothes basket
  273: clothespin/clothes peg
  274: clutch bag
  275: coaster
  276: coat
  277: coat hanger/clothes hanger/dress hanger
  278: coatrack/hatrack
  279: cock/rooster
  280: cockroach
  281: cocoa/cocoa beverage/hot chocolate/hot chocolate beverage/drinking chocolate
  282: coconut/cocoanut
  283: coffee maker/coffee machine
  284: coffee table/cocktail table
  285: coffeepot
  286: coil
  287: coin
  288: colander/cullender
  289: coleslaw/slaw
<<<<<<< HEAD
  290: coloring material/coloring material
=======
  290: coloring material
>>>>>>> c0d1d27a
  291: combination lock
  292: pacifier/teething ring
  293: comic book
  294: compass
  295: computer keyboard/keyboard/keyboard computer
  296: condiment
  297: cone/traffic cone
  298: control/controller
  299: convertible/convertible automobile
  300: sofa bed
  301: cooker
  302: cookie/cooky/biscuit/biscuit cookie
  303: cooking utensil
  304: cooler/cooler for food/ice chest
  305: cork/cork bottle plug/bottle cork
  306: corkboard
  307: corkscrew/bottle screw
  308: edible corn/corn/maize
  309: cornbread
  310: cornet/horn/trumpet
  311: cornice/valance/valance board/pelmet
  312: cornmeal
  313: corset/girdle
  314: costume
  315: cougar/puma/catamount/mountain lion/panther
  316: coverall
  317: cowbell
  318: cowboy hat/ten-gallon hat
  319: crab/crab animal
  320: crabmeat
  321: cracker
  322: crape/crepe/French pancake
  323: crate
  324: crayon/wax crayon
  325: cream pitcher
  326: crescent roll/croissant
  327: crib/cot
  328: crock pot/earthenware jar
  329: crossbar
  330: crouton
  331: crow
  332: crowbar/wrecking bar/pry bar
  333: crown
  334: crucifix
  335: cruise ship/cruise liner
  336: police cruiser/patrol car/police car/squad car
  337: crumb
  338: crutch
  339: cub/cub animal
  340: cube/square block
  341: cucumber/cuke
  342: cufflink
  343: cup
  344: trophy cup
  345: cupboard/closet
  346: cupcake
  347: hair curler/hair roller/hair crimper
  348: curling iron
  349: curtain/drapery
  350: cushion
  351: cylinder
  352: cymbal
  353: dagger
  354: dalmatian
  355: dartboard
  356: date/date fruit
  357: deck chair/beach chair
  358: deer/cervid
  359: dental floss/floss
  360: desk
  361: detergent
  362: diaper
  363: diary/journal
  364: die/dice
  365: dinghy/dory/rowboat
  366: dining table
  367: tux/tuxedo
  368: dish
  369: dish antenna
  370: dishrag/dishcloth
  371: dishtowel/tea towel
  372: dishwasher/dishwashing machine
  373: dishwasher detergent/dishwashing detergent/dishwashing liquid/dishsoap
  374: dispenser
  375: diving board
  376: Dixie cup/paper cup
  377: dog
  378: dog collar
  379: doll
  380: dollar/dollar bill/one dollar bill
  381: dollhouse/doll's house
  382: dolphin
  383: domestic ass/donkey
  384: doorknob/doorhandle
  385: doormat/welcome mat
<<<<<<< HEAD
  386: donut/donut
=======
  386: donut
>>>>>>> c0d1d27a
  387: dove
  388: dragonfly
  389: drawer
  390: underdrawers/boxers/boxershorts
  391: dress/frock
  392: dress hat/high hat/opera hat/silk hat/top hat
  393: dress suit
  394: dresser
  395: drill
  396: drone
  397: dropper/eye dropper
  398: drum/drum musical instrument
  399: drumstick
  400: duck
  401: duckling
  402: duct tape
  403: duffel bag/duffle bag/duffel/duffle
  404: dumbbell
  405: dumpster
  406: dustpan
  407: eagle
  408: earphone/earpiece/headphone
  409: earplug
  410: earring
  411: easel
  412: eclair
  413: eel
  414: egg/eggs
  415: egg roll/spring roll
  416: egg yolk/yolk/yolk egg
  417: eggbeater/eggwhisk
  418: eggplant/aubergine
  419: electric chair
  420: refrigerator
  421: elephant
  422: elk/moose
  423: envelope
  424: eraser
  425: escargot
  426: eyepatch
  427: falcon
  428: fan
  429: faucet/spigot/tap
  430: fedora
  431: ferret
  432: Ferris wheel
  433: ferry/ferryboat
  434: fig/fig fruit
  435: fighter jet/fighter aircraft/attack aircraft
  436: figurine
  437: file cabinet/filing cabinet
  438: file/file tool
  439: fire alarm/smoke alarm
  440: fire engine/fire truck
  441: fire extinguisher/extinguisher
  442: fire hose
  443: fireplace
  444: fireplug/fire hydrant/hydrant
  445: first-aid kit
  446: fish
  447: fish/fish food
  448: fishbowl/goldfish bowl
  449: fishing rod/fishing pole
  450: flag
  451: flagpole/flagstaff
  452: flamingo
  453: flannel
  454: flap
  455: flash/flashbulb
  456: flashlight/torch
  457: fleece
  458: flip-flop/flip-flop sandal
  459: flipper/flipper footwear/fin/fin footwear
  460: flower arrangement/floral arrangement
  461: flute glass/champagne flute
  462: foal
  463: folding chair
  464: food processor
  465: football/football American
  466: football helmet
  467: footstool/footrest
  468: fork
  469: forklift
  470: freight car
  471: French toast
  472: freshener/air freshener
  473: frisbee
  474: frog/toad/toad frog
  475: fruit juice
  476: frying pan/frypan/skillet
  477: fudge
  478: funnel
  479: futon
  480: gag/muzzle
  481: garbage
  482: garbage truck
  483: garden hose
  484: gargle/mouthwash
  485: gargoyle
  486: garlic/ail
  487: gasmask/respirator/gas helmet
  488: gazelle
  489: gelatin/jelly
  490: gemstone
  491: generator
  492: giant panda/panda/panda bear
  493: gift wrap
  494: ginger/gingerroot
  495: giraffe
  496: cincture/sash/waistband/waistcloth
  497: glass/glass drink container/drinking glass
  498: globe
  499: glove
  500: goat
  501: goggles
  502: goldfish
  503: golf club/golf-club
  504: golfcart
  505: gondola/gondola boat
  506: goose
  507: gorilla
  508: gourd
  509: grape
  510: grater
  511: gravestone/headstone/tombstone
  512: gravy boat/gravy holder
  513: green bean
  514: green onion/spring onion/scallion
  515: griddle
  516: grill/grille/grillwork/radiator grille
  517: grits/hominy grits
  518: grizzly/grizzly bear
  519: grocery bag
  520: guitar
  521: gull/seagull
  522: gun
  523: hairbrush
  524: hairnet
  525: hairpin
  526: halter top
  527: ham/jambon/gammon
  528: hamburger/beefburger/burger
  529: hammer
  530: hammock
  531: hamper
  532: hamster
  533: hair dryer
  534: hand glass/hand mirror
  535: hand towel/face towel
  536: handcart/pushcart/hand truck
  537: handcuff
  538: handkerchief
  539: handle/grip/handgrip
  540: handsaw/carpenter's saw
  541: hardback book/hardcover book
  542: harmonium/organ/organ musical instrument/reed organ/reed organ musical instrument
  543: hat
  544: hatbox
  545: veil
  546: headband
  547: headboard
  548: headlight/headlamp
  549: headscarf
  550: headset
  551: headstall/headstall for horses/headpiece/headpiece for horses
  552: heart
  553: heater/warmer
  554: helicopter
  555: helmet
  556: heron
  557: highchair/feeding chair
  558: hinge
  559: hippopotamus
  560: hockey stick
  561: hog/pig
  562: home plate/home plate baseball/home base/home base baseball
  563: honey
  564: fume hood/exhaust hood
  565: hook
  566: hookah/narghile/nargileh/sheesha/shisha/water pipe
  567: hornet
  568: horse
  569: hose/hosepipe
  570: hot-air balloon
  571: hotplate
  572: hot sauce
  573: hourglass
  574: houseboat
  575: hummingbird
  576: hummus/humus/hommos/hoummos/humous
  577: polar bear
  578: icecream
  579: popsicle
  580: ice maker
  581: ice pack/ice bag
  582: ice skate
  583: igniter/ignitor/lighter
  584: inhaler/inhalator
  585: iPod
  586: iron/iron for clothing/smoothing iron/smoothing iron for clothing
  587: ironing board
  588: jacket
  589: jam
  590: jar
  591: jean/blue jean/denim
  592: jeep/landrover
  593: jelly bean/jelly egg
  594: jersey/T-shirt/tee shirt
  595: jet plane/jet-propelled plane
  596: jewel/gem/precious stone
  597: jewelry/jewellery
  598: joystick
  599: jumpsuit
  600: kayak
  601: keg
  602: kennel/doghouse
  603: kettle/boiler
  604: key
  605: keycard
  606: kilt
  607: kimono
  608: kitchen sink
  609: kitchen table
  610: kite
  611: kitten/kitty
  612: kiwi fruit
  613: knee pad
  614: knife
  615: knitting needle
  616: knob
  617: knocker/knocker on a door/doorknocker
  618: koala/koala bear
  619: lab coat/laboratory coat
  620: ladder
  621: ladle
  622: ladybug/ladybeetle/ladybird beetle
  623: lamb/lamb animal
  624: lamb-chop/lambchop
  625: lamp
  626: lamppost
  627: lampshade
  628: lantern
  629: lanyard/laniard
  630: laptop computer/notebook computer
  631: lasagna/lasagne
  632: latch
  633: lawn mower
  634: leather
  635: legging/legging clothing/leging/leging clothing/leg covering
  636: Lego/Lego set
  637: legume
  638: lemon
  639: lemonade
  640: lettuce
  641: license plate/numberplate
  642: life buoy/lifesaver/life belt/life ring
  643: life jacket/life vest
  644: lightbulb
  645: lightning rod/lightning conductor
  646: lime
  647: limousine
  648: lion
  649: lip balm
  650: liquor/spirits/hard liquor/liqueur/cordial
  651: lizard
  652: log
  653: lollipop
  654: speaker/speaker stereo equipment
  655: loveseat
  656: machine gun
  657: magazine
  658: magnet
  659: mail slot
  660: mailbox/mailbox at home/letter box/letter box at home
  661: mallard
  662: mallet
  663: mammoth
  664: manatee
  665: mandarin orange
  666: manager/through
  667: manhole
  668: map
  669: marker
  670: martini
  671: mascot
  672: mashed potato
  673: masher
  674: mask/facemask
  675: mast
  676: mat/mat gym equipment/gym mat
  677: matchbox
  678: mattress
  679: measuring cup
  680: measuring stick/ruler/ruler measuring stick/measuring rod
  681: meatball
  682: medicine
  683: melon
  684: microphone
  685: microscope
  686: microwave oven
  687: milestone/milepost
  688: milk
  689: milk can
  690: milkshake
  691: minivan
  692: mint candy
  693: mirror
  694: mitten
  695: mixer/mixer kitchen tool/stand mixer
  696: money
  697: monitor/monitor computer equipment
  698: monkey
  699: motor
  700: motor scooter/scooter
  701: motor vehicle/automotive vehicle
  702: motorcycle
  703: mound/mound baseball/pitcher's mound
  704: mouse/mouse computer equipment/computer mouse
  705: mousepad
  706: muffin
  707: mug
  708: mushroom
  709: music stool/piano stool
  710: musical instrument/instrument/instrument musical
  711: nailfile
  712: napkin/table napkin/serviette
  713: neckerchief
  714: necklace
  715: necktie/tie/tie necktie
  716: needle
  717: nest
  718: newspaper/paper/paper newspaper
  719: newsstand
  720: nightshirt/nightwear/sleepwear/nightclothes
  721: nosebag/nosebag for animals/feedbag
  722: noseband/noseband for animals/nosepiece/nosepiece for animals
  723: notebook
  724: notepad
  725: nut
  726: nutcracker
  727: oar
  728: octopus/octopus food
  729: octopus/octopus animal
  730: oil lamp/kerosene lamp/kerosine lamp
  731: olive oil
  732: omelet/omelette
  733: onion
  734: orange/orange fruit
  735: orange juice
  736: ostrich
  737: ottoman/pouf/pouffe/hassock
  738: oven
  739: overalls/overalls clothing
  740: owl
  741: packet
  742: inkpad/inking pad/stamp pad
  743: pad
  744: paddle/boat paddle
  745: padlock
  746: paintbrush
  747: painting
  748: pajamas/pyjamas
  749: palette/pallet
  750: pan/pan for cooking/cooking pan
  751: pan/pan metal container
  752: pancake
  753: pantyhose
  754: papaya
  755: paper plate
  756: paper towel
  757: paperback book/paper-back book/softback book/soft-cover book
  758: paperweight
  759: parachute
  760: parakeet/parrakeet/parroket/paraquet/paroquet/parroquet
  761: parasail/parasail sports
  762: parasol/sunshade
  763: parchment
  764: parka/anorak
  765: parking meter
  766: parrot
  767: passenger car/passenger car part of a train/coach/coach part of a train
  768: passenger ship
  769: passport
  770: pastry
  771: patty/patty food
  772: pea/pea food
  773: peach
  774: peanut butter
  775: pear
  776: peeler/peeler tool for fruit and vegetables
  777: wooden leg/pegleg
  778: pegboard
  779: pelican
  780: pen
  781: pencil
  782: pencil box/pencil case
  783: pencil sharpener
  784: pendulum
  785: penguin
  786: pennant
  787: penny/penny coin
  788: pepper/peppercorn
  789: pepper mill/pepper grinder
  790: perfume
  791: persimmon
  792: person/baby/child/boy/girl/man/woman/human
  793: pet
  794: pew/pew church bench/church bench
  795: phonebook/telephone book/telephone directory
  796: phonograph record/phonograph recording/record/record phonograph recording
  797: piano
  798: pickle
  799: pickup truck
  800: pie
  801: pigeon
  802: piggy bank/penny bank
  803: pillow
  804: pin/pin non jewelry
  805: pineapple
  806: pinecone
  807: ping-pong ball
  808: pinwheel
  809: tobacco pipe
  810: pipe/piping
  811: pistol/handgun
  812: pita/pita bread/pocket bread
  813: pitcher/pitcher vessel for liquid/ewer
  814: pitchfork
  815: pizza
  816: place mat
  817: plate
  818: platter
  819: playpen
  820: pliers/plyers
  821: plow/plow farm equipment/plough/plough farm equipment
  822: plume
  823: pocket watch
  824: pocketknife
  825: poker/poker fire stirring tool/stove poker/fire hook
  826: pole/post
  827: polo shirt/sport shirt
  828: poncho
  829: pony
  830: pool table/billiard table/snooker table
  831: pop/pop soda/soda/soda pop/tonic/soft drink
  832: postbox/postbox public/mailbox/mailbox public
  833: postcard/postal card/mailing-card
  834: poster/placard
  835: pot
  836: flowerpot
  837: potato
  838: potholder
  839: pottery/clayware
  840: pouch
  841: power shovel/excavator/digger
  842: prawn/shrimp
  843: pretzel
  844: printer/printing machine
  845: projectile/projectile weapon/missile
  846: projector
  847: propeller/propellor
  848: prune
  849: pudding
  850: puffer/puffer fish/pufferfish/blowfish/globefish
  851: puffin
  852: pug-dog
  853: pumpkin
  854: puncher
  855: puppet/marionette
  856: puppy
  857: quesadilla
  858: quiche
  859: quilt/comforter
  860: rabbit
  861: race car/racing car
  862: racket/racquet
  863: radar
  864: radiator
  865: radio receiver/radio set/radio/tuner/tuner radio
  866: radish/daikon
  867: raft
  868: rag doll
  869: raincoat/waterproof jacket
  870: ram/ram animal
  871: raspberry
  872: rat
  873: razorblade
  874: reamer/reamer juicer/juicer/juice reamer
  875: rearview mirror
  876: receipt
  877: recliner/reclining chair/lounger/lounger chair
  878: record player/phonograph/phonograph record player/turntable
  879: reflector
  880: remote control
  881: rhinoceros
  882: rib/rib food
  883: rifle
  884: ring
  885: river boat
  886: road map
  887: robe
  888: rocking chair
  889: rodent
  890: roller skate
  891: Rollerblade
  892: rolling pin
  893: root beer
  894: router/router computer equipment
  895: rubber band/elastic band
  896: runner/runner carpet
  897: plastic bag/paper bag
  898: saddle/saddle on an animal
  899: saddle blanket/saddlecloth/horse blanket
  900: saddlebag
  901: safety pin
  902: sail
  903: salad
  904: salad plate/salad bowl
  905: salami
  906: salmon/salmon fish
  907: salmon/salmon food
  908: salsa
  909: saltshaker
  910: sandal/sandal type of shoe
  911: sandwich
  912: satchel
  913: saucepan
  914: saucer
  915: sausage
  916: sawhorse/sawbuck
  917: saxophone
  918: scale/scale measuring instrument
  919: scarecrow/strawman
  920: scarf
  921: school bus
  922: scissors
  923: scoreboard
  924: scraper
  925: screwdriver
  926: scrubbing brush
  927: sculpture
  928: seabird/seafowl
  929: seahorse
  930: seaplane/hydroplane
  931: seashell
  932: sewing machine
  933: shaker
  934: shampoo
  935: shark
  936: sharpener
  937: Sharpie
  938: shaver/shaver electric/electric shaver/electric razor
  939: shaving cream/shaving soap
  940: shawl
  941: shears
  942: sheep
  943: shepherd dog/sheepdog
  944: sherbert/sherbet
  945: shield
  946: shirt
  947: shoe/sneaker/sneaker type of shoe/tennis shoe
  948: shopping bag
  949: shopping cart
  950: short pants/shorts/shorts clothing/trunks/trunks clothing
  951: shot glass
  952: shoulder bag
  953: shovel
  954: shower head
  955: shower cap
  956: shower curtain
  957: shredder/shredder for paper
  958: signboard
  959: silo
  960: sink
  961: skateboard
  962: skewer
  963: ski
  964: ski boot
  965: ski parka/ski jacket
  966: ski pole
  967: skirt
  968: skullcap
  969: sled/sledge/sleigh
  970: sleeping bag
  971: sling/sling bandage/triangular bandage
  972: slipper/slipper footwear/carpet slipper/carpet slipper footwear
  973: smoothie
  974: snake/serpent
  975: snowboard
  976: snowman
  977: snowmobile
  978: soap
  979: soccer ball
  980: sock
  981: sofa/couch/lounge
  982: softball
  983: solar array/solar battery/solar panel
  984: sombrero
  985: soup
  986: soup bowl
  987: soupspoon
  988: sour cream/soured cream
  989: soya milk/soybean milk/soymilk
  990: space shuttle
  991: sparkler/sparkler fireworks
  992: spatula
  993: spear/lance
  994: spectacles/specs/eyeglasses/glasses
  995: spice rack
  996: spider
  997: crawfish/crayfish
  998: sponge
  999: spoon
  1000: sportswear/athletic wear/activewear
  1001: spotlight
  1002: squid/squid food/calamari/calamary
  1003: squirrel
  1004: stagecoach
  1005: stapler/stapler stapling machine
  1006: starfish/sea star
  1007: statue/statue sculpture
  1008: steak/steak food
  1009: steak knife
  1010: steering wheel
  1011: stepladder
  1012: step stool
  1013: stereo/stereo sound system
  1014: stew
  1015: stirrer
  1016: stirrup
  1017: stool
  1018: stop sign
  1019: brake light
  1020: stove/kitchen stove/range/range kitchen appliance/kitchen range/cooking stove
  1021: strainer
  1022: strap
  1023: straw/straw for drinking/drinking straw
  1024: strawberry
  1025: street sign
  1026: streetlight/street lamp
  1027: string cheese
  1028: stylus
  1029: subwoofer
  1030: sugar bowl
  1031: sugarcane/sugarcane plant
  1032: suit/suit clothing
  1033: sunflower
  1034: sunglasses
  1035: sunhat
  1036: surfboard
  1037: sushi
  1038: mop
  1039: sweat pants
  1040: sweatband
  1041: sweater
  1042: sweatshirt
  1043: sweet potato
  1044: swimsuit/swimwear/bathing suit/swimming costume/bathing costume/swimming trunks/bathing trunks
  1045: sword
  1046: syringe
  1047: Tabasco sauce
  1048: table-tennis table/ping-pong table
  1049: table
  1050: table lamp
  1051: tablecloth
  1052: tachometer
  1053: taco
  1054: tag
  1055: taillight/rear light
  1056: tambourine
<<<<<<< HEAD
  1057: army tank/armored combat vehicle/armored combat vehicle
=======
  1057: army tank/armored combat vehicle
>>>>>>> c0d1d27a
  1058: tank/tank storage vessel/storage tank
  1059: tank top/tank top clothing
  1060: tape/tape sticky cloth or paper
  1061: tape measure/measuring tape
  1062: tapestry
  1063: tarp
  1064: tartan/plaid
  1065: tassel
  1066: tea bag
  1067: teacup
  1068: teakettle
  1069: teapot
  1070: teddy bear
  1071: telephone/phone/telephone set
  1072: telephone booth/phone booth/call box/telephone box/telephone kiosk
  1073: telephone pole/telegraph pole/telegraph post
  1074: telephoto lens/zoom lens
  1075: television camera/tv camera
  1076: television set/tv/tv set
  1077: tennis ball
  1078: tennis racket
  1079: tequila
  1080: thermometer
  1081: thermos bottle
  1082: thermostat
  1083: thimble
  1084: thread/yarn
  1085: thumbtack/drawing pin/pushpin
  1086: tiara
  1087: tiger
  1088: tights/tights clothing/leotards
  1089: timer/stopwatch
  1090: tinfoil
  1091: tinsel
  1092: tissue paper
  1093: toast/toast food
  1094: toaster
  1095: toaster oven
  1096: toilet
  1097: toilet tissue/toilet paper/bathroom tissue
  1098: tomato
  1099: tongs
  1100: toolbox
  1101: toothbrush
  1102: toothpaste
  1103: toothpick
  1104: cover
  1105: tortilla
  1106: tow truck
  1107: towel
  1108: towel rack/towel rail/towel bar
  1109: toy
  1110: tractor/tractor farm equipment
  1111: traffic light
  1112: dirt bike
  1113: trailer truck/tractor trailer/trucking rig/articulated lorry/semi truck
  1114: train/train railroad vehicle/railroad train
  1115: trampoline
  1116: tray
  1117: trench coat
  1118: triangle/triangle musical instrument
  1119: tricycle
  1120: tripod
  1121: trousers/pants/pants clothing
  1122: truck
  1123: truffle/truffle chocolate/chocolate truffle
  1124: trunk
  1125: vat
  1126: turban
  1127: turkey/turkey food
  1128: turnip
  1129: turtle
  1130: turtleneck/turtleneck clothing/polo-neck
  1131: typewriter
  1132: umbrella
  1133: underwear/underclothes/underclothing/underpants
  1134: unicycle
  1135: urinal
  1136: urn
  1137: vacuum cleaner
  1138: vase
  1139: vending machine
  1140: vent/blowhole/air vent
  1141: vest/waistcoat
  1142: videotape
  1143: vinegar
  1144: violin/fiddle
  1145: vodka
  1146: volleyball
  1147: vulture
  1148: waffle
  1149: waffle iron
  1150: wagon
  1151: wagon wheel
  1152: walking stick
  1153: wall clock
  1154: wall socket/wall plug/electric outlet/electrical outlet/outlet/electric receptacle
  1155: wallet/billfold
  1156: walrus
  1157: wardrobe
  1158: washbasin/basin/basin for washing/washbowl/washstand/handbasin
  1159: automatic washer/washing machine
  1160: watch/wristwatch
  1161: water bottle
  1162: water cooler
  1163: water faucet/water tap/tap/tap water faucet
  1164: water heater/hot-water heater
  1165: water jug
  1166: water gun/squirt gun
  1167: water scooter/sea scooter/jet ski
  1168: water ski
  1169: water tower
  1170: watering can
  1171: watermelon
  1172: weathervane/vane/vane weathervane/wind vane
  1173: webcam
  1174: wedding cake/bridecake
  1175: wedding ring/wedding band
  1176: wet suit
  1177: wheel
  1178: wheelchair
  1179: whipped cream
  1180: whistle
  1181: wig
  1182: wind chime
  1183: windmill
  1184: window box/window box for plants
  1185: windshield wiper/windscreen wiper/wiper/wiper for windshield or screen
  1186: windsock/air sock/air-sleeve/wind sleeve/wind cone
  1187: wine bottle
  1188: wine bucket/wine cooler
  1189: wineglass
  1190: blinder/blinder for horses
  1191: wok
  1192: wolf
  1193: wooden spoon
  1194: wreath
  1195: wrench/spanner
  1196: wristband
  1197: wristlet/wrist band
  1198: yacht
  1199: yogurt/yoghurt/yoghourt
  1200: yoke/yoke animal equipment
  1201: zebra
  1202: zucchini/courgette

# Download script/URL (optional)
download: |
  from pathlib import Path

  from ultralytics.utils import ASSETS_URL
  from ultralytics.utils.downloads import download

  # Download labels
  dir = Path(yaml["path"])  # dataset root dir
  urls = [f"{ASSETS_URL}/lvis-labels-segments.zip"]
  download(urls, dir=dir.parent)

  # Download data
  urls = [
      "http://images.cocodataset.org/zips/train2017.zip",  # 19G, 118k images
      "http://images.cocodataset.org/zips/val2017.zip",  # 1G, 5k images
      "http://images.cocodataset.org/zips/test2017.zip",  # 7G, 41k images (optional)
  ]
  download(urls, dir=dir / "images", threads=3)<|MERGE_RESOLUTION|>--- conflicted
+++ resolved
@@ -35,11 +35,7 @@
   17: armband
   18: armchair
   19: armoire
-<<<<<<< HEAD
-  20: armor/armor
-=======
   20: armor
->>>>>>> c0d1d27a
   21: artichoke
   22: trash can/garbage can/wastebin/dustbin/trash barrel/trash bin
   23: ashtray
@@ -249,11 +245,7 @@
   227: CD player
   228: celery
   229: cellular telephone/cellular phone/cellphone/mobile phone/smart phone
-<<<<<<< HEAD
-  230: chain mail/ring mail/chain armor/chain armor/ring armor/ring armor
-=======
   230: chain mail/ring mail/chain armor/ring armor
->>>>>>> c0d1d27a
   231: chair
   232: chaise longue/chaise/daybed
   233: chalice
@@ -313,11 +305,7 @@
   287: coin
   288: colander/cullender
   289: coleslaw/slaw
-<<<<<<< HEAD
-  290: coloring material/coloring material
-=======
   290: coloring material
->>>>>>> c0d1d27a
   291: combination lock
   292: pacifier/teething ring
   293: comic book
@@ -413,11 +401,7 @@
   383: domestic ass/donkey
   384: doorknob/doorhandle
   385: doormat/welcome mat
-<<<<<<< HEAD
-  386: donut/donut
-=======
   386: donut
->>>>>>> c0d1d27a
   387: dove
   388: dragonfly
   389: drawer
@@ -1088,11 +1072,7 @@
   1054: tag
   1055: taillight/rear light
   1056: tambourine
-<<<<<<< HEAD
-  1057: army tank/armored combat vehicle/armored combat vehicle
-=======
   1057: army tank/armored combat vehicle
->>>>>>> c0d1d27a
   1058: tank/tank storage vessel/storage tank
   1059: tank top/tank top clothing
   1060: tape/tape sticky cloth or paper
