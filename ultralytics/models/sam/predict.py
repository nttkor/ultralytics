--- conflicted
+++ resolved
@@ -2062,6 +2062,7 @@
         if masks is not None:
             masks = self.mask_preprocess(masks)
 
+
         if update_memory:
             assert bboxes is not None or masks is not None, (
                 "bboxes or masks must be provided when update_memory is True"
@@ -2205,10 +2206,7 @@
             obj_id (int): The ID of the object to which the prompts are associated.
             points (torch.Tensor | None): The coordinates of the points of interest.
             labels (torch.Tensor | None): The labels corresponding to the points.
-<<<<<<< HEAD
             mask (torch.Tensor | None): The mask input for the object.
-=======
->>>>>>> ea6c2e66
             bbox (torch.Tensor | list | None): The bounding box coordinates for the object.
             normalize_coords (bool): Whether to normalize the coordinates of the points based on the image size.
 
