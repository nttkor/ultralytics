--- conflicted
+++ resolved
@@ -188,21 +188,6 @@
         """
         return WorldTrainerFromScratch.build_dataset(self, img_path, mode, batch)
 
-<<<<<<< HEAD
-    def preprocess_batch(self, batch):
-        """Process batch for training, moving text features to the appropriate device."""
-        batch = DetectionTrainer.preprocess_batch(self, batch)
-
-        texts = list(itertools.chain(*batch["texts"]))
-        txt_feats = torch.stack([self.text_embeddings[text] for text in texts]).to(
-            self.device, non_blocking=self.device.type == "cuda"
-        )
-        txt_feats = txt_feats.reshape(len(batch["texts"]), -1, txt_feats.shape[-1])
-        batch["txt_feats"] = txt_feats
-        return batch
-
-=======
->>>>>>> 473cd2fc
     def generate_text_embeddings(self, texts: list[str], batch: int, cache_dir: Path):
         """
         Generate text embeddings for a list of text samples.
