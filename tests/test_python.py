--- conflicted
+++ resolved
@@ -136,28 +136,16 @@
     YOLO(WEIGHTS_DIR / model)(SOURCE, imgsz=32, visualize=True)
 
 
-<<<<<<< HEAD
-def test_predict_grey_and_4ch(tmp_path):
-    """Test YOLO prediction on SOURCE converted to grayscale and 4-channel images with various filenames."""
-    im = Image.open(SOURCE)
-
-    source_greyscale = tmp_path / "grayscale.jpg"
-=======
 def test_predict_gray_and_4ch(tmp_path):
     """Test YOLO prediction on SOURCE converted to grayscale and 4-channel images with various filenames."""
     im = Image.open(SOURCE)
 
     source_grayscale = tmp_path / "grayscale.jpg"
->>>>>>> 875d89dc
     source_rgba = tmp_path / "4ch.png"
     source_non_utf = tmp_path / "non_UTF_测试文件_tést_image.jpg"
     source_spaces = tmp_path / "image with spaces.jpg"
 
-<<<<<<< HEAD
-    im.convert("L").save(source_greyscale)  # grayscale
-=======
     im.convert("L").save(source_grayscale)  # grayscale
->>>>>>> 875d89dc
     im.convert("RGBA").save(source_rgba)  # 4-ch PNG with alpha
     im.save(source_non_utf)  # non-UTF characters in filename
     im.save(source_spaces)  # spaces in filename
